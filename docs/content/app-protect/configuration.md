---
title: Configuration

description: "This document describes how to configure the NGINX App Protect module"
weight: 1900
doctypes: [""]
toc: true
docs: "DOCS-578"
---

This document describes how to configure the NGINX App Protect module
<<<<<<< HEAD
> Check out the complete [NGINX Ingress Controller with App Protect example resources on GitHub](https://github.com/nginxinc/kubernetes-ingress/tree/v2.1.1/examples/appprotect).
=======
> Check out the complete [NGINX Ingress Controller with App Protect example resources on GitHub](https://github.com/nginxinc/kubernetes-ingress/tree/v2.1.2/examples/appprotect).
>>>>>>> 1ee492af

## Global Configuration

The NGINX Ingress Controller has a set of global configuration parameters that align with those available in the NGINX App Protect module. See [ConfigMap keys](/nginx-ingress-controller/configuration/global-configuration/configmap-resource/#modules) for the complete list. The App Protect parameters use the `app-protect*` prefix.

<<<<<<< HEAD
> Check out the complete [NGINX Ingress Controller with App Protect example resources on GitHub](https://github.com/nginxinc/kubernetes-ingress/tree/v2.1.1/examples/appprotect).
=======
> Check out the complete [NGINX Ingress Controller with App Protect example resources on GitHub](https://github.com/nginxinc/kubernetes-ingress/tree/v2.1.2/examples/appprotect).
>>>>>>> 1ee492af

## Enable App Protect for an Ingress Resource

You can enable and configure NGINX App Protect on a per-Ingress-resource basis. To do so, you can apply the [App Protect annotations](/nginx-ingress-controller/configuration/ingress-resources/advanced-configuration-with-annotations/#app-protect) to each desired resource.

## App Protect Policies

You can define App Protect policies for your Ingress resources by creating an `APPolicy` [Custom Resource](https://kubernetes.io/docs/concepts/extend-kubernetes/api-extension/custom-resources/).

 > **Note**: The fields `policy.signature-requirements[].minRevisionDatetime` and `policy.signature-requirements[].maxRevisionDatetime` are not currently supported.

 > **Note**: [The Advanced gRPC Protection for Unary Traffic](/nginx-app-protect/configuration/#advanced-grpc-protection-for-unary-traffic) only supports providing an `idl-file` inline. The fields `policy.idl-files[].link`, `policy.idl-files[].$ref`, and
 `policy.idl-files[].file` are not supported. The IDL file should be provided in field `policy.idl-files[].contents`. The value of this field can be base64 encoded. In this case the field `policy.idl-files[].isBase64` should be set to `true`.

 > **Note**: [External References](/nginx-app-protect/configuration-guide/configuration/#external-references) in the Ingress Controller are deprecated and will not be supported in future releases.

To add any [App Protect policy](/nginx-app-protect/policy/#policy) to an Ingress resource:

1. Create an `APPolicy` Custom resource manifest.
2. Add the desired policy to the `spec` field in the `APPolicy` resource.

   > **Note**: The relationship between the Policy JSON and the resource spec is 1:1. If you're defining your resources in YAML, as we do in our examples, you'll need to represent the policy as YAML. The fields must match those in the source JSON exactly in name and level.

  For example, say you want to use the [DataGuard policy](/nginx-app-protect/declarative-policy/policy/#policy/data-guard) shown below:

  ```json
  {
      "policy": {
          "name": "dataguard_blocking",
          "template": { "name": "POLICY_TEMPLATE_NGINX_BASE" },
          "applicationLanguage": "utf-8",
          "enforcementMode": "blocking",
          "blocking-settings": {
              "violations": [
                  {
                      "name": "VIOL_DATA_GUARD",
                      "alarm": true,
                      "block": true
                  }
              ]
          },
          "data-guard": {
              "enabled": true,
              "maskData": true,
              "creditCardNumbers": true,
              "usSocialSecurityNumbers": true,
              "enforcementMode": "ignore-urls-in-list",
              "enforcementUrls": []
          }
      }
  }
  ```

  You would create an `APPolicy` resource with the policy defined in the `spec`, as shown below:

  ```yaml
  apiVersion: appprotect.f5.com/v1beta1
  kind: APPolicy
  metadata:
    name: dataguard-blocking
  spec:
    policy:
      name: dataguard_blocking
      template:
        name: POLICY_TEMPLATE_NGINX_BASE
      applicationLanguage: utf-8
      enforcementMode: blocking
      blocking-settings:
        violations:
        - name: VIOL_DATA_GUARD
          alarm: true
          block: true
      data-guard:
        enabled: true
        maskData: true
        creditCardNumbers: true
        usSocialSecurityNumbers: true
        enforcementMode: ignore-urls-in-list
        enforcementUrls: []
  ```

  > Notice how the fields match exactly in name and level. The Ingress Controller will transform the YAML into a valid JSON App Protect policy config.

## App Protect Logs

You can set the [App Protect log configurations](/nginx-app-protect/troubleshooting/#app-protect-logging-overview) by creating an `APLogConf` [Custom Resource](https://kubernetes.io/docs/concepts/extend-kubernetes/api-extension/custom-resources/).

To add the [App Protect log configurations](/nginx-app-protect/configuration/#security-logs) to an Ingress resource:

1. Create an `APLogConf` Custom Resource manifest.
2. Add the desired log configuration to the `spec` field in the `APLogConf` resource.

   > **Note**: The fields from the JSON must be presented in the YAML *exactly* the same, in name and level. The Ingress Controller will transform the YAML into a valid JSON App Protect log config.

For example, say you want to [log state changing requests](/nginx-app-protect/configuration/#security-log-configuration-file) for your Ingress resources using App Protect. The App Protect log configuration looks like this:

```json
{
    "filter": {
        "request_type": "all"
    },
    "content": {
        "format": "default",
        "max_request_size": "any",
        "max_message_size": "5k"
    }
}
```

You would define that config in the `spec` of your `APLogConf` resource as follows:

```yaml
apiVersion: appprotect.f5.com/v1beta1
kind: APLogConf
metadata:
  name: logconf
spec:
  filter:
    request_type: all
  content:
    format: default
    max_request_size: any
    max_message_size: 5k
```
## App Protect User Defined Signatures

You can define App Protect [User Defined Signatures](https://docs.nginx.com/nginx-app-protect/configuration/#user-defined-signature-definitions) for your Ingress resources by creating an `APUserSig` [Custom Resource](https://kubernetes.io/docs/concepts/extend-kubernetes/api-extension/custom-resources/).

 > **Note**: The field `revisionDatetime` is not currently supported.

> **Note**: `APUserSig` resources increase the reload time of NGINX Plus compared with `APPolicy` and `APLogConf` resources. Refer to [NGINX Fails to Start or Reload](/nginx-ingress-controller/app-protect/troubleshooting/#nginx-fails-to-start-or-reload) for more information.

To add the [User Defined Signatures](https://docs.nginx.com/nginx-app-protect/configuration/#user-defined-signature-definitions) to an Ingress resource:

1. Create an `APUserSig` Custom resource manifest.
2. Add the desired User defined signature to the `spec` field in the `APUserSig` resource.

   > **Note**: The fields from the JSON must be presented in the YAML *exactly* the same, in name and level. The Ingress Controller will transform the YAML into a valid JSON App Protect User Defined signature. There is no need to reference the user defined signature resource in the ingress resource.

For example, say you want to create the following user defined signature:

```json
{  "softwareVersion": "15.1.0",
    "tag": "Fruits",
    "signatures": [
      {
      "name": "Apple_medium_acc",
      "rule": "content:\"apple\"; nocase;",
      "signatureType": "request",
      "attackType": {
         "name": "Brute Force Attack"
      },
      "systems": [
         {"name": "Microsoft Windows"},
         {"name": "Unix/Linux"}
                     ],
      "risk": "medium",
      "accuracy": "medium",
      "description": "Medium accuracy user defined signature with tag (Fruits)"
      }
   ]
}
```

You would add that config in the `spec` of your `APUserSig` resource as follows:

```yaml
apiVersion: appprotect.f5.com/v1beta1
kind: APUserSig
metadata:
  name: apple
spec:
  signatures:
  - accuracy: medium
    attackType:
      name: Brute Force Attack
    description: Medium accuracy user defined signature with tag (Fruits)
    name: Apple_medium_acc
    risk: medium
    rule: content:"apple"; nocase;
    signatureType: request
    systems:
    - name: Microsoft Windows
    - name: Unix/Linux
  softwareVersion: 15.1.0
  tag: Fruits
```<|MERGE_RESOLUTION|>--- conflicted
+++ resolved
@@ -9,21 +9,13 @@
 ---
 
 This document describes how to configure the NGINX App Protect module
-<<<<<<< HEAD
-> Check out the complete [NGINX Ingress Controller with App Protect example resources on GitHub](https://github.com/nginxinc/kubernetes-ingress/tree/v2.1.1/examples/appprotect).
-=======
 > Check out the complete [NGINX Ingress Controller with App Protect example resources on GitHub](https://github.com/nginxinc/kubernetes-ingress/tree/v2.1.2/examples/appprotect).
->>>>>>> 1ee492af
 
 ## Global Configuration
 
 The NGINX Ingress Controller has a set of global configuration parameters that align with those available in the NGINX App Protect module. See [ConfigMap keys](/nginx-ingress-controller/configuration/global-configuration/configmap-resource/#modules) for the complete list. The App Protect parameters use the `app-protect*` prefix.
 
-<<<<<<< HEAD
-> Check out the complete [NGINX Ingress Controller with App Protect example resources on GitHub](https://github.com/nginxinc/kubernetes-ingress/tree/v2.1.1/examples/appprotect).
-=======
 > Check out the complete [NGINX Ingress Controller with App Protect example resources on GitHub](https://github.com/nginxinc/kubernetes-ingress/tree/v2.1.2/examples/appprotect).
->>>>>>> 1ee492af
 
 ## Enable App Protect for an Ingress Resource
 
