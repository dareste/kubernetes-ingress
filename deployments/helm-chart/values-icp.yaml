controller:
  kind: daemonset
  nginxplus: true
  image:
    repository: mycluster.icp:8500/kube-system/nginx-plus-ingress
<<<<<<< HEAD
    tag: "1.11.0"
=======
    tag: "1.11.1"
>>>>>>> 32745366
  nodeSelector:
    beta.kubernetes.io/arch: "amd64"
    proxy: true
  terminationGracePeriodSeconds: 60
  tolerations:
    - key: "dedicated"
      operator: "Exists"
      effect: "NoSchedule"
    - key: "CriticalAddonsOnly"
      operator: "Exists"<|MERGE_RESOLUTION|>--- conflicted
+++ resolved
@@ -3,11 +3,7 @@
   nginxplus: true
   image:
     repository: mycluster.icp:8500/kube-system/nginx-plus-ingress
-<<<<<<< HEAD
-    tag: "1.11.0"
-=======
     tag: "1.11.1"
->>>>>>> 32745366
   nodeSelector:
     beta.kubernetes.io/arch: "amd64"
     proxy: true
