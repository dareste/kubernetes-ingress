---
title: Releases
description: "NGINX Ingress Controller Release Notes."
weight: 1900
doctypes: ["concept"]
toc: true
docs: "DOCS-616"
---

<<<<<<< HEAD
=======
## NGINX Ingress Controller 2.1.2

29 Mar 2022

CHANGES:
* Update UBI based images to 8.

HELM CHART:
* The version of the Helm chart is now 0.12.2.

UPGRADE:
* For NGINX, use the 2.1.2 images from our [DockerHub](https://hub.docker.com/r/nginx/nginx-ingress/tags?page=1&ordering=last_updated&name=2.1.2), [GitHub Container](https://github.com/nginxinc/kubernetes-ingress/pkgs/container/kubernetes-ingress) or [Amazon ECR Public Gallery](https://gallery.ecr.aws/nginx/nginx-ingress).
* For NGINX Plus, use the 2.1.2 images from the F5 Container registry or the [AWS Marketplace](https://aws.amazon.com/marketplace/search/?CREATOR=741df81b-dfdc-4d36-b8da-945ea66b522c&FULFILLMENT_OPTION_TYPE=CONTAINER&filters=CREATOR%2CFULFILLMENT_OPTION_TYPE) or build your own image using the 2.1.2 source code.
* For Helm, use version 0.12.2 of the chart.

## NGINX Ingress Controller 1.12.4

23 March 2022

CHANGES:
* Update NGINX version to 1.21.6.
* Update NGINX Plus version to R26.
* Update Debian to Bullseye.
* Update Alpine to 3.15.
* Update UBI to 8.
* Update Go to 1.17 and Go dependencies.

FIXES:
* Fix OpenTracing not working with NGINX Plus.

HELM CHART:
* The version of the Helm chart is now 0.10.4.

UPGRADE:
* For NGINX, use the 1.12.4 image from our DockerHub: `nginx/nginx-ingress:1.12.4`, `nginx/nginx-ingress:1.12.4-alpine` or `nginx/nginx-ingress:1.12.4-ubi`
* For NGINX Plus, please build your own image using the 1.12.4 source code.
* For Helm, use version 0.10.4 of the chart.

>>>>>>> 1ee492af
## NGINX Ingress Controller 2.1.1

17 Feb 2022

CHANGES:
* Update NGINX version to 1.21.6.
* Update NGINX Plus version to R26.

HELM CHART:
* The version of the Helm chart is now 0.12.1.

UPGRADE:
* For NGINX, use the 2.1.1 images from our [DockerHub](https://hub.docker.com/r/nginx/nginx-ingress/tags?page=1&ordering=last_updated&name=2.1.1), [GitHub Container](https://github.com/nginxinc/kubernetes-ingress/pkgs/container/kubernetes-ingress) or [Amazon ECR Public Gallery](https://gallery.ecr.aws/nginx/nginx-ingress).
* For NGINX Plus, use the 2.1.1 images from the F5 Container registry or build your own image using the 2.1.1 source code.
* For Helm, use version 0.12.1 of the chart.

## NGINX Ingress Controller 2.1.0

06 Jan 2022

OVERVIEW:

* Support for NGINX App Protect Denial of Service protection with NGINX Ingress Controller. More information about [NGINX App Protect DoS](https://www.nginx.com/products/nginx-app-protect/denial-of-service/). Examples for configuring NGINX App Protect DoS with NGINX Ingress Controller can be found [here](https://github.com/nginxinc/kubernetes-ingress/tree/v2.1.1/examples/appprotect-dos).

* Full support for gRPC services using the NGINX Ingress Controller [VirtualServer and VirtualServerRoute](https://docs.nginx.com/nginx-ingress-controller/configuration/virtualserver-and-virtualserverroute-resources) custom resource definitions.  This makes configuring and supporting gRPC services much easier, giving a simple YAML configuration and removing the need for snippets. Resource definition examples for gRPC can be found [here](https://github.com/nginxinc/kubernetes-ingress/tree/v2.1.1/examples/custom-resources/grpc-upstreams).

* Implementation of NGINX mandatory and persistent health checks in VirtualServer and VirtualServerRoute to further reduce interruptions to your service traffic as configuration changes continuously happen in your dynamic Kubernetes environment(s). Health checks have been extended to include `mandatory` and `persistent` fields. Mandatory health checks ensures that a new upstream server starts receiving traffic only after the health check passes. Mandatory health checks can be marked as persistent, so that the previous state is remembered when the Ingress Controller reloads NGINX Plus configuration. When combined with the slow-start parameter, the mandatory health check give a new upstream server more time to connect to databases and “warm up” before being asked to handle their full share of traffic. See the settings [here](https://docs.nginx.com/nginx-ingress-controller/configuration/virtualserver-and-virtualserverroute-resources/#upstreamhealthcheck). More about the [NGINX Plus mandatory and persistent health check features](https://docs.nginx.com/nginx/admin-guide/load-balancer/http-health-check/#mandatory-health-checks).
Mandatory health checks can be marked as persistent, so that the previous state is remembered when reloading configuration. When combined with the slow-start parameter, it gives a new service pod more time to connect to databases and “warm up” before being asked to handle their full share of traffic.
See the settings [here](https://docs.nginx.com/nginx-ingress-controller/configuration/virtualserver-and-virtualserverroute-resources/#upstreamhealthcheck).
More about the [NGINX Plus mandatory and persistent health check features](https://docs.nginx.com/nginx/admin-guide/load-balancer/http-health-check/#mandatory-health-checks)

FEATURES:
* [2251](https://github.com/nginxinc/kubernetes-ingress/pull/2251) Enable setting mandatory and persistent in upstream healthchecks in VS and VSR.
* [2241](https://github.com/nginxinc/kubernetes-ingress/pull/2241) Add support for NGINX App Protect DoS.
* [2200](https://github.com/nginxinc/kubernetes-ingress/pull/2200) Add Alpine image with OpenTracing.
* [2178](https://github.com/nginxinc/kubernetes-ingress/pull/2178) Support healthchecks in gRPC upstreams.
* [2110](https://github.com/nginxinc/kubernetes-ingress/pull/2110) Support gRPC in the Upstreams of the virtual server resources. Particular thanks to [Chiyu Zhong](https://github.com/CatTail) for all their work.
* [2149](https://github.com/nginxinc/kubernetes-ingress/pull/2149) Add metric about total number of TransportServers.
* [2100](https://github.com/nginxinc/kubernetes-ingress/pull/2100) Add support for initContainers. Thanks to [Gunnar Scherf](https://github.com/g10f).
* [1827](https://github.com/nginxinc/kubernetes-ingress/pull/1827) Add support for wildcard cert in VirtualServer resources. Thanks to [Simon Wachter](https://github.com/svvac).
* [2107](https://github.com/nginxinc/kubernetes-ingress/pull/2107) Add option to download the NGINX Ingress Controller binary. Introduced a new `TARGET` `download` in the `Makefile` which can be used when building the NGINX Ingress Controller Docker image. With this option the Ingress Controller binary will be downloaded instead of built from source.

IMPROVEMENTS:
* [2044](https://github.com/nginxinc/kubernetes-ingress/pull/2044) Upload NGINX Ingress Controller binaries to release.
* [2094](https://github.com/nginxinc/kubernetes-ingress/pull/2094) AP: update appolicies crd.
* [2216](https://github.com/nginxinc/kubernetes-ingress/pull/2216) Add grpc_status to the logs.
* [2237](https://github.com/nginxinc/kubernetes-ingress/pull/2237) Unbind app-protect from -preview-policies.
* [2273](https://github.com/nginxinc/kubernetes-ingress/pull/2273) Make the resource comparison more informative in case of an error. Thanks to [Andrey Karpov](https://github.com/ndk)

FIXES:
* [2267](https://github.com/nginxinc/kubernetes-ingress/pull/2267) Fix URI rewrite in VirtualServers and VirtualServerRoutes.
* [2260](https://github.com/nginxinc/kubernetes-ingress/pull/2260) Check if refresh token is `undefined` and do not store it in this case. Thanks to [tippexs](https://github.com/tippexs) for the fix.
* [2215](https://github.com/nginxinc/kubernetes-ingress/pull/2215) enableSnippets should not depend from enableCustomResources. Thanks to [Alessio Casco](https://github.com/AlessioCasco) for the fix.
* [1934](https://github.com/nginxinc/kubernetes-ingress/pull/1934) AP: fix watch-namespace for NAP resources.
* [2125](https://github.com/nginxinc/kubernetes-ingress/pull/2125) Allow empty string in server-tokens annotation for NGINX Plus.
* [2042](https://github.com/nginxinc/kubernetes-ingress/pull/2042) Use release specific repo for NGINX Plus on Debian.

CHANGES:
* [2124](https://github.com/nginxinc/kubernetes-ingress/pull/2124) Apply -enable-snippets cli arg to Ingresses. This PR extends the existing -enable-snippets cli argument to apply to Ingress resources. If snippets are not enabled, the Ingress Controller will reject any Ingress resources with snippets annotations. Previously, the argument only applied to VirtualServer, VirtualServerRoute and TransportServer resources. Please Note: this is a breaking change. See the `UPGRADE` instructions below.
* [2173](https://github.com/nginxinc/kubernetes-ingress/pull/2173) Update Debian to Bullseye.
* Update NGINX Plus version to R25.
* Update NGINX version to 1.21.5.

HELM CHART:
* The version of the Helm chart is now 0.12.0.

UPGRADE:
* For NGINX, use the 2.1.0 images from our [DockerHub](https://hub.docker.com/r/nginx/nginx-ingress/tags?page=1&ordering=last_updated&name=2.1.0), [GitHub Container](https://github.com/nginxinc/kubernetes-ingress/pkgs/container/kubernetes-ingress) or [Amazon ECR Public Gallery](https://gallery.ecr.aws/nginx/nginx-ingress).
* For NGINX Plus, use the 2.1.0 images from the F5 Container registry or build your own image using the 2.1.0 source code.
* For Helm, use version 0.12.0 of the chart.
* We changed the behaviour of snippets in Ingress resources by extending the existing -enable-snippets cli argument to apply to Ingress resources as well as VirtualServer, VirtualServerRoute and TransportServer resources. Because the default value of -enable-snippets is false, if you are using snippets in Ingress resources, you must explicitly set the -enable-snippets to true before upgrading the Ingress Controller, so that the new version of the Ingress Controller doesn't reject Ingresses with snippets annotations.

SUPPORTED PLATFORMS:

We will provide technical support for the NGINX Ingress Controller on any Kubernetes platform that is currently supported by its provider and which passes the Kubernetes conformance tests. This release was fully tested on the following Kubernetes versions: 1.19-1.23.

## NGINX Ingress Controller 2.0.3

28 Oct 2021

CHANGES:
* [2124](https://github.com/nginxinc/kubernetes-ingress/pull/2124) Apply -enable-snippets cli arg to Ingresses. This PR extends the existing -enable-snippets cli argument to apply to Ingress resources. If snippets are not enabled, the Ingress Controller will reject any Ingress resources with snippets annotations. Previously, the argument only applied to VirtualServer, VirtualServerRoute and TransportServer resources. Please Note: this is a breaking change. See the `UPGRADE` instructions below.
* [2132](https://github.com/nginxinc/kubernetes-ingress/pull/2132) Install libcurl on OpenTracing for NGINX Plus.

HELM CHART:
* The version of the Helm chart is now 0.11.3.

UPGRADE:
* For NGINX, use the 2.0.3 image from our DockerHub: `nginx/nginx-ingress:2.0.3`, `nginx/nginx-ingress:2.0.3-alpine` or `nginx/nginx-ingress:2.0.3-ubi`
* For NGINX Plus, please build your own image using the 2.0.3 source code.
* For Helm, use version 0.11.3 of the chart.
* We changed the behaviour of snippets in Ingress resources by extending the existing -enable-snippets cli argument to apply to Ingress resources as well as VirtualServer, VirtualServerRoute and TransportServer resources. Because the default value of -enable-snippets is false, if you are using snippets in Ingress resources, you must explicitly set the -enable-snippets to true before upgrading the Ingress Controller, so that the new version of the Ingress Controller doesn't reject Ingresses with snippets annotations.

## NGINX Ingress Controller 1.12.3

28 October 2021

FIXES:
* [2133](https://github.com/nginxinc/kubernetes-ingress/pull/2133) Use release specific repo for the App Protect packages on Debian. This fixes an error when building Debian-based images with NGINX Plus with App Protect: previously, building an image would fail with the error `nginx-plus-module-appprotect : Depends: app-protect-plugin (= 3.639.0-1~buster) but 3.671.0-1~buster is to be installed`. The bug first appeared when NGINX App Protect version 3.6 was released on 13 October 2021.
* [2134](https://github.com/nginxinc/kubernetes-ingress/pull/2134) Apply -enable-snippets cli arg to Ingresses. This PR extends the existing -enable-snippets cli argument to apply to Ingress resources. If snippets are not enabled, the Ingress Controller will reject any Ingress resources with snippets annotations. Previously, the argument only applied to VirtualServer, VirtualServerRoute and TransportServer resources. Please Note: this is a breaking change. See the `UPGRADE` instructions below.

HELM CHART:
* The version of the Helm chart is now 0.10.3.

UPGRADE:
* For NGINX, use the 1.12.3 image from our DockerHub: `nginx/nginx-ingress:1.12.3`, `nginx/nginx-ingress:1.12.3-alpine` or `nginx/nginx-ingress:1.12.3-ubi`
* For NGINX Plus, please build your own image using the 1.12.3 source code.
* For Helm, use version 0.10.3 of the chart.
* We changed the behaviour of snippets in Ingress resources by extending the existing -enable-snippets cli argument to apply to Ingress resources as well as VirtualServer, VirtualServerRoute and TransportServer resources. Because the default value of -enable-snippets is false, if you are using snippets in Ingress resources, you must explicitly set the -enable-snippets to true before upgrading the Ingress Controller, so that the new version of the Ingress Controller doesn't reject Ingresses with snippets annotations.

## NGINX Ingress Controller 2.0.2

13 Oct 2021

CHANGES:
* Update NGINX App Protect version to 3.6.
* Update NGINX Plus version to R25 in NGINX App Protect enabled images.
* [2074](https://github.com/nginxinc/kubernetes-ingress/pull/2074) Update JWT library to `golang-jwt/jwt`. Previously, the Ingress Controller used `dgrijalva/jwt-go`, which has a vulnerability [CVE-2020-26160](https://nvd.nist.gov/vuln/detail/CVE-2020-26160). Note that the Ingress Controller wasn’t affected by this vulnerability, and the jwt library was used only in the NGINX Plus images from AWS Marketplace for Containers.

HELM CHART:
* The version of the Helm chart is now 0.11.2.

UPGRADE:
* For NGINX, use the 2.0.2 image from our DockerHub.
* For NGINX Plus, use the 2.0.2 from the F5 Container registry or build your own image using the 2.0.2 source code.
* For Helm, use version 0.11.2 of the chart.

## NGINX Ingress Controller 2.0.1

07 Oct 2021

FIXES:
* [2051](https://github.com/nginxinc/kubernetes-ingress/pull/2051) Use release specific repo for NGINX Plus on Debian. This fixes an error when building the Debian-based image with NGINX Plus and App Protect: previously, building the image would fail with the error `Package 'nginx-plus-r24' has no installation candidate`.

DOCUMENTATION IMPROVEMENTS:
* [2059](https://github.com/nginxinc/kubernetes-ingress/pull/2059) fixes issues with the 404 and robots.txts redirects.
* [2049](https://github.com/nginxinc/kubernetes-ingress/pull/2049) Remove note from operator installation. A version of the Operator compatible with 2.0.x is now available.

HELM CHART:
* The version of the Helm chart is now 0.11.1.

UPGRADE:
* For NGINX, use the 2.0.1 image from our DockerHub.
* For NGINX Plus, use the 2.0.1 from the F5 Container registry or build your own image using the 2.0.1 source code.
* For Helm, use version 0.11.1 of the chart.

## NGINX Ingress Controller 1.12.2

7 October 2021

FIXES:
* [2048](https://github.com/nginxinc/kubernetes-ingress/pull/2048) Use release specific repo for NGINX Plus on Debian. This fixes an error when building Debian-based images with NGINX Plus: previously, building an image would fail with the error `Package 'nginx-plus-r24' has no installation candidate`. The bug first appeared when NGINX Plus R25 was released on 28 September 2021.

HELM CHART:
* The version of the Helm chart is now 0.10.2.

UPGRADE:
* For NGINX, use the 1.12.2 image from our DockerHub: `nginx/nginx-ingress:1.12.2`, `nginx/nginx-ingress:1.12.2-alpine` or `nginx/nginx-ingress:1.12.2-ubi`
* For NGINX Plus, please build your own image using the 1.12.2 source code.
* For Helm, use version 0.10.2 of the chart.

## NGINX Ingress Controller 2.0.0

28 September 2021

OVERVIEW:

Release 2.0.0 includes:
* *Support for Ingress networking.k8s.io/v1*. Kubernetes 1.22 removes support for networking.k8s.io/v1beta1. To support Kubernetes 1.22, NGINX Ingress Controller 2.0 is also compatible with only the networking.k8s.io/v1 version of the Ingress and IngressClass resources.  This has the following implications:
  1. The minimum supported version of Kubernetes is now 1.19. For older Kubernetes versions, use the 1.12.x release of the Ingress Controller.
  2. For Kubernetes versions 1.19-1.21, you can continue using the `networking.k8s.io/v1beta1` of the Ingress and IngressClass resources.
  3. For Kubernetes 1.22, you need to migrate your Ingress and IngressClass resources to `networking.k8s.io/v1`.
  4. If you are using the deprecated `kubernetes.io/ingress.class` annotation in your Ingress resources, it is recommended to switch to the `ingressClassName` field.

     We migrated all our documentation and examples to use `networking.k8s.io/v1` and the `ingressClassName` field of the Ingress resource.
* *Scalability improvements*. We improved the time for an Ingress Controller pod to become ready and start receiving traffic. This is especially noticeable when you have hundreds of Ingress or other configuration resources like VirtualServers: instead of several minutes or more in rare cases, a pod will become ready within a few minutes.
* *Documentation improvements* We changed the look and feel of our documentation at https://docs.nginx.com/nginx-ingress-controller as well as the underlying publishing technology, which will allow us to bring even more improvements in the next releases.
* *Upgrade path for k8s.nginx.org/v1alpha1 Policy resource* If you’re running release 1.9.0 and using the k8s.nginx.org/v1alpha1 Policy, the Ingress Controller now supports an upgrade path from v1alpha1 to v1 Policy version without downtime. See UPDATING POLICIES section below.

You will find the complete changelog for release 2.0.0, including bug fixes, improvements, and changes below.

FEATURES:
* [1908](https://github.com/nginxinc/kubernetes-ingress/pull/1908) Add NTLM support to VirtualServer and VirtualServerRoute upstreams.
* [1850](https://github.com/nginxinc/kubernetes-ingress/pull/1850) Support Ingress and IngressClass v1.
* [1746](https://github.com/nginxinc/kubernetes-ingress/pull/1746) Add ingressClassName field to Policy.

IMPROVEMENTS:
* [1956](https://github.com/nginxinc/kubernetes-ingress/pull/1956) Add v1alpha1 version back to policy CRD.
* [1907](https://github.com/nginxinc/kubernetes-ingress/pull/1907) Remove libs compilation for OpenTracing in Dockerfile; add Zipkin and Datadog in addition to the already supported Jaeger tracer; additionally, for NGINX we now publish a Docker image with the tracers and the OpenTracing module on DockerHub: `nginx-ic/nginx-plus-ingress:1.12.0-ot`. Also thanks to [MatyRi](https://github.com/MatyRi) for upgrading OpenTracing in [1883](https://github.com/nginxinc/kubernetes-ingress/pull/1883).
* [1788](https://github.com/nginxinc/kubernetes-ingress/pull/1788) Reload only once during the start. This significantly reduces the time it takes for an Ingress Controller pod to become ready when hundreds of Ingress or other supported resources are created in the cluster.

FIXES:
* [1926](https://github.com/nginxinc/kubernetes-ingress/pull/1926) Fix increased IC pod startup time when hundreds of VirtualServerRoutes are used
* [1712](https://github.com/nginxinc/kubernetes-ingress/pull/1712) Allow `make` to build image when .git directory is missing.

DOCUMENTATION IMPROVEMENTS:
* [1932](https://github.com/nginxinc/kubernetes-ingress/pull/1932) Add IAM instructions for NGINX Plus AWS Marketplace images.
* [1927](https://github.com/nginxinc/kubernetes-ingress/pull/1927) Fix function name comments typo. Thanks to [Sven Nebel](https://github.com/snebel29).
* [1898](https://github.com/nginxinc/kubernetes-ingress/pull/1898) Add instructions for configuring MyF5 JWT as a Docker registry secret for the F5 Container registry for NGINX Plus images.
* [1851](https://github.com/nginxinc/kubernetes-ingress/pull/1851) Update docs and examples to use networking.k8s.io/v1.
* [1765](https://github.com/nginxinc/kubernetes-ingress/pull/1765) Create documentation for pulling NGINX Plus images from the F5 Container registry.
* [1740](https://github.com/nginxinc/kubernetes-ingress/pull/1740) Publish docs using Hugo and Netlify.
* [1702](https://github.com/nginxinc/kubernetes-ingress/pull/1702) Add security recommendations documentation.

HELM CHART:
* The version of the helm chart is now 0.11.0.
* Add new parameters to the Chart: `controller.pod.extraLabels`. Added in [1884](https://github.com/nginxinc/kubernetes-ingress/pull/1884).

CHANGES:
* [1855](https://github.com/nginxinc/kubernetes-ingress/pull/1855) Update minimum Kubernetes version to 1.19; remove the `-use-ingress-class-only` command-line argument, which doesn't work with Kubernetes >= 1.19.
* [1721](https://github.com/nginxinc/kubernetes-ingress/pull/1721) Increase default reload timeout to 60s: the Ingress Controller will wait for 60s for NGINX to start or reload. Previously, the default was 4 seconds.
* [2009](https://github.com/nginxinc/kubernetes-ingress/pull/2009) Increase default upstream zone size for NGINX Plus. See the INCREASED UPSTREAM ZONES section below.
* Update NGINX Plus version to R25. **Note**: images with NGINX App Protect will continue to use R24 until App Protect 3.6 is released.
* Update NGINX version to 1.21.3.

UPGRADE:
* For NGINX, use the 2.0.0 image from our DockerHub.
* For NGINX Plus, use the 2.0.0 from the F5 Container registry or build your own image using the 2.0.0 source code.
* For Helm, use version 0.11.0 of the chart.

See the complete list of supported images for NGINX and NGINX Plus on the [Technical Specifications](https://docs.nginx.com/nginx-ingress-controller/technical-specifications/#supported-docker-images) page.

INCREASED UPSTREAM ZONES

We increased the default size of an upstream zone from 256K to 512K to accommodate a change in NGINX Plus R25. The change makes NGINX Plus allocate more memory for storing upstream server (peer) data, which means upstream server zones will use more memory to account for that new data.

The increase in the zone size is to prevent NGINX Plus configuration reload failures after an upgrade to release 1.13.0. Note that If a zone becomes full, NGINX Plus will fail to reload and fail to add more upstream servers via the API.

The new 512K default value will be able to hold ~270 upstream servers per upstream, similarly to how the old 256K value was able to hold the same number of upstream servers in the previous Ingress Controller releases. You can understand the utilization of the upstream zones via [NGINX Plus API](http://nginx.org/en/docs/http/ngx_http_api_module.html#slabs) and the [NGINX Plus dashboard](https://docs.nginx.com/nginx-ingress-controller/logging-and-monitoring/status-page/#accessing-live-activity-monitoring-dashboard) (the shared zones tab).

If you have a large number of upstream in the NGINX Plus configuration of the Ingress Controller, expect that after an upgrade NGINX Plus will consume more memory: +256K per upstream. If you don’t have upstreams with huge number of upstream serves and you’d like to reduce the memory usage of NGINX Plus, you can configure the `upstream-zone-size` [ConfigMap key](https://docs.nginx.com/nginx-ingress-controller/configuration/global-configuration/configmap-resource/#backend-services-upstreams) with a lower value. Additionally, the Ingress resource supports `nginx.org/upstream-zone-size` [annotation](https://docs.nginx.com/nginx-ingress-controller/configuration/ingress-resources/advanced-configuration-with-annotations/#backend-services-upstreams) to configure zone sizes for the upstreams of an Ingress resource rather than globally.

UPDATING POLICIES

This section is only relevant if you’re running release 1.9.0 and planning to upgrade to release 2.0.0.

Release 1.10 removed the `k8s.nginx.org/v1alpha1 version` of the Policy resource and introduced the `k8s.nginx.org/v1` version. This means that to upgrade to release 1.10 users had to re-create v1alpha1 Policies with the v1 version, which caused downtime for their applications. Release 2.0.0 brings back the support for the v1alpha1 Policy, which makes it possible to upgrade from 1.9.0 to 2.0.0 release without causing downtime:

* If the Policy is marked as a preview feature in the [documentation](https://docs.nginx.com/nginx-ingress-controller/configuration/policy-resource/), make sure the -enable-preview-policies command-line argument is set in 2.0.0 Ingress Controller.
* During the upgrade, the existing Policies will not be removed.
* After the upgrade, make sure to update the Policy manifests to k8s.nginx.org/v1 version.

Please also read the [release 1.10 changelog](https://docs.nginx.com/nginx-ingress-controller/releases/#nginx-ingress-controller-1100) for the instructions on how to update Secret resources, which is also necessary since some of the Policies reference Secrets.

Note that 2.1.0 will remove support for the v1alpha1 version of the Policy.

SUPPORTED PLATFORMS:

We will provide technical support for the NGINX Ingress Controller on any Kubernetes platform that is currently supported by its provider and which passes the Kubernetes conformance tests. This release was fully tested on the following Kubernetes versions: 1.19-1.22.


## NGINX Ingress Controller 1.12.1

8 September 2021

CHANGES:
* Update NGINX App Protect version to 3.5.

HELM CHART:
* The version of the Helm chart is now 0.10.1.

UPGRADE:
* For NGINX, use the 1.12.1 image from our DockerHub: `nginx/nginx-ingress:1.12.1`, `nginx/nginx-ingress:1.12.1-alpine` or `nginx/nginx-ingress:1.12.1-ubi`
* For NGINX Plus, use the 1.12.1 image from the F5 Container Registry - see [the documentation here](https://docs.nginx.com/nginx-ingress-controller/installation/pulling-ingress-controller-image/)
* Alternatively, you can also build your own image using the 1.12.1 source code.
* For Helm, use version 0.10.1 of the chart.

## NGINX Ingress Controller 1.12.0

30 June 2021

OVERVIEW:

Release 1.12.0 includes:
* The introduction of pre-built containers for advanced capabilities with NGINX Plus through the F5 Container Registry.
* TransportServer supports TCP/UDP connections through the NGINX streams module adding support for matching specific health check response patterns for granular availability testing of your application, maximum connections to protect your applications from overload, supporting fine tuning of load balancing behavior, and snippets for advanced capability support as soon as you are ready to implement.
* Availability through the AWS Container marketplace supporting Elastic Kubernetes Service.
* NGINX App Protect capabilities have been extended to support the latest version and its capabilities.

You will find the complete changelog for release 1.12.0, including bug fixes, improvements, and changes below.

FEATURES:
* [1633](https://github.com/nginxinc/kubernetes-ingress/pull/1633) Support match in TransportServer health checks.
* [1619](https://github.com/nginxinc/kubernetes-ingress/pull/1619) Add AWS Marketplace Entitlement verification.
* [1480](https://github.com/nginxinc/kubernetes-ingress/pull/1480) Add max connections to TransportServer.
* [1479](https://github.com/nginxinc/kubernetes-ingress/pull/1479) Add load balancing method to TransportServer.
* [1466](https://github.com/nginxinc/kubernetes-ingress/pull/1466) Support snippets in TransportServer.

FEATURES FOR NGINX APP PROTECT:
* [1578](https://github.com/nginxinc/kubernetes-ingress/pull/1578) Add support for CSRF protection in APPolicy.
* [1513](https://github.com/nginxinc/kubernetes-ingress/pull/1513) Support multiple log security configs in Ingresses.
* [1481](https://github.com/nginxinc/kubernetes-ingress/pull/1481) Add support for user defined browsers in APPolicy.
* [1411](https://github.com/nginxinc/kubernetes-ingress/pull/1411) Add unary gRPC support in APPolicy.

IMPROVEMENTS:
* [1671](https://github.com/nginxinc/kubernetes-ingress/pull/1671) Simplify Dockerfile stages for Debian.
* [1652](https://github.com/nginxinc/kubernetes-ingress/pull/1652) Add HTTPS option to Prometheus endpoint.
* [1646](https://github.com/nginxinc/kubernetes-ingress/pull/1646) Improve Dockerfile.
* [1574](https://github.com/nginxinc/kubernetes-ingress/pull/1574) Add Docker image for Alpine with NGINX Plus.
* [1512](https://github.com/nginxinc/kubernetes-ingress/pull/1512) Don't require default server TLS secret.
* [1500](https://github.com/nginxinc/kubernetes-ingress/pull/1500) Support ssl_reject_handshake in Ingress and VS.
* [1494](https://github.com/nginxinc/kubernetes-ingress/pull/1494) Add logs around NGINX Plus binary/flag mismatch.
* [1492](https://github.com/nginxinc/kubernetes-ingress/pull/1492) Update the IC so that GlobalConfiguration is not mandatory when configured.
* Documentation improvements: [1649](https://github.com/nginxinc/kubernetes-ingress/pull/1649).

FIXES:
* [1658](https://github.com/nginxinc/kubernetes-ingress/pull/1658) Add missing njs module to the openshift-image-nap-plus image.
* [1654](https://github.com/nginxinc/kubernetes-ingress/pull/1654) Fix incorrect configuration and unexpected warnings about Secrets at the IC start.
* [1501](https://github.com/nginxinc/kubernetes-ingress/pull/1501) Fix ungraceful shutdown of NGINX.
* Documentation fixes: [1668](https://github.com/nginxinc/kubernetes-ingress/pull/1668), [1594](https://github.com/nginxinc/kubernetes-ingress/pull/1594) thanks to [shaggy245](https://github.com/shaggy245), [1563](https://github.com/nginxinc/kubernetes-ingress/pull/1563), [1551](https://github.com/nginxinc/kubernetes-ingress/pull/1551).

HELM CHART:
* The version of the helm chart is now 0.10.0.
* Add new parameters to the Chart: `prometheus.scheme`, `prometheus.secret`. Added in [1652](https://github.com/nginxinc/kubernetes-ingress/pull/1652).

CHANGES:
* [1604](https://github.com/nginxinc/kubernetes-ingress/pull/1604) Update NGINX Plus to R24. Previously, the Dockerfile had a fixed NGINX Plus version. Now the Dockerfile has a floating version that corresponds to the latest major NGINX Plus version. In the event of a patch version of NGINX Plus being released, make sure to rebuild your image to get the latest version (previously, we released a new Ingress Controller release in that case). Additionally, the AppProtect related packages are no longer fixed -- the Dockerfile will always install the latest version of the packages that work with the latest NGINX Plus version.
* [1500](https://github.com/nginxinc/kubernetes-ingress/pull/1500) Support ssl_reject_handshake in Ingress and VS. Previously, to handle missing or invalid TLS Secrets in Ingress and VirtualServer resources, the Ingress Controller would configure NGINX to break any attempts for clients to establish TLS connections to the affected hosts using `ssl_ciphers NULL;` in the NGINX configuration. The method didn't work for TLS v1.3. Now the Ingress Controller uses `ssl_reject_handshake on;`, which works for TLS v1.3.
* Update NGINX Plus version to R24.
* Update NGINX version to 1.21.0.

UPGRADE:
* For NGINX, use the 1.12.0 image from our DockerHub: `nginx/nginx-ingress:1.12.0`, `nginx/nginx-ingress:1.12.0-alpine` or `nginx-ingress:1.12.0-ubi`
* For NGINX Plus, please build your own image using the 1.12.0 source code.
* For Helm, use version 0.10.0 of the chart.

SUPPORTED PLATFORMS:

We will provide technical support for the NGINX Ingress Controller on any Kubernetes platform that is currently supported by its provider and which passes the Kubernetes conformance tests.  This release was fully tested on the following Kubernetes versions: 1.16-1.21.

## NGINX Ingress Controller 1.11.3

25 May 2021

CHANGES:
* Update NGINX version to 1.21.0.

HELM CHART:
* The version of the Helm chart is now 0.9.3.

UPGRADE:
* For NGINX, use the 1.11.3 image from our DockerHub: `nginx/nginx-ingress:1.11.3`, `nginx/nginx-ingress:1.11.3-alpine` or `nginx/nginx-ingress:1.11.3-ubi`
* For NGINX Plus, please build your own image using the 1.11.3 source code.
* For Helm, use version 0.9.3 of the chart.

## NGINX Ingress Controller 1.11.2

19 May 2021

CHANGES:
* Update NGINX Plus version to R23 P1.

HELM CHART:
* The version of the Helm chart is now 0.9.2.

UPGRADE:
* For NGINX, use the 1.11.2 image from our DockerHub: `nginx/nginx-ingress:1.11.2`, `nginx/nginx-ingress:1.11.2-alpine` or `nginx/nginx-ingress:1.11.2-ubi`
* For NGINX Plus, please build your own image using the 1.11.2 source code.
* For Helm, use version 0.9.2 of the chart.

## NGINX Ingress Controller 1.11.1

7 April 2021

CHANGES:
* Update NGINX version to 1.19.9.
* Update the OpenSSL libraries used in the UBI images
* Fixed documentation in the Helm README

HELM CHART:
* The version of the Helm chart is now 0.9.1.

UPGRADE:
* For NGINX, use the 1.11.1 image from our DockerHub: `nginx/nginx-ingress:1.11.1`, `nginx/nginx-ingress:1.11.1-alpine` or `nginx/nginx-ingress:1.11.1-ubi`
* For NGINX Plus, please build your own image using the 1.11.1 source code.
* For Helm, use version 0.9.1 of the chart.

## NGINX Ingress Controller 1.11.0

31 March 2021

OVERVIEW:

Release 1.11.0 includes:
* Native NGINX Ingress Controller App Protect (WAF) policy
* TransportServer improvements in terms of reliability, added features and operational aspects
* Integration of NGINX Ingress Controller with Istio service mesh

You will find the complete changelog for release 1.11.0, including bug fixes, improvements, and changes below.

FEATURES:
* [1317](https://github.com/nginxinc/kubernetes-ingress/pull/1317) Add status field to Policy resource.
* [1449](https://github.com/nginxinc/kubernetes-ingress/pull/1449) Add support for ClusterIP in upstreams in VirtualServers/VirtualServerRoutes.
* [1413](https://github.com/nginxinc/kubernetes-ingress/pull/1413) Add serverSnippets to TransportServer.
* [1425](https://github.com/nginxinc/kubernetes-ingress/pull/1425) Add status field to TransportServer resource.
* [1384](https://github.com/nginxinc/kubernetes-ingress/pull/1384) Add active health checks to TransportServer.
* [1382](https://github.com/nginxinc/kubernetes-ingress/pull/1382) Add passive health checks to TransportServer.
* [1346](https://github.com/nginxinc/kubernetes-ingress/pull/1346) Add configurable timeouts to TransportServer.
* [1297](https://github.com/nginxinc/kubernetes-ingress/pull/1297) Support custom return in the default server. Thanks to [030](https://github.com/030).

FEATURES FOR NGINX APP PROTECT:
* [1378](https://github.com/nginxinc/kubernetes-ingress/pull/1378) Add WAF Policy.

IMPROVEMENTS:
* [1420](https://github.com/nginxinc/kubernetes-ingress/pull/1420) Support IngressClassName in TransportServer.
* [1415](https://github.com/nginxinc/kubernetes-ingress/pull/1415) Handle host and listener collisions for TransportServer resource.
* [1322](https://github.com/nginxinc/kubernetes-ingress/pull/1322) Improve VirtualServer/VirtualServerRoute warnings for Policies.
* [1288](https://github.com/nginxinc/kubernetes-ingress/pull/1288) Add stricter validation for some ingress annotations.
* [1241](https://github.com/nginxinc/kubernetes-ingress/pull/1241) Refactor Dockerfile and Makefile.
* Documentation improvements: [1320](https://github.com/nginxinc/kubernetes-ingress/pull/1320), [1326](https://github.com/nginxinc/kubernetes-ingress/pull/1326), and [1377](https://github.com/nginxinc/kubernetes-ingress/pull/1377).

FIXES:
* [1457](https://github.com/nginxinc/kubernetes-ingress/pull/1457) Wait for caches to sync when the Ingress Controller starts.
* [1444](https://github.com/nginxinc/kubernetes-ingress/pull/1444) Fix setting host header in action proxy in VirtualServer/VirtualServerRoute.
* [1396](https://github.com/nginxinc/kubernetes-ingress/pull/1396) Fix reload timeout calculation for verifying NGINX reloads.

HELM CHART:
* The version of the helm chart is now 0.9.0.

CHANGES:
* [1455](https://github.com/nginxinc/kubernetes-ingress/pull/1455) Update NGINX version to 1.19.8.
* [1428](https://github.com/nginxinc/kubernetes-ingress/pull/1428) Update Nginx App Protect version to 3.0. **Note**:  [The Advanced gRPC Protection for Unary Traffic](/nginx-app-protect/configuration/#advanced-grpc-protection-for-unary-traffic) is not currently supported.

KNOWN ISSUES:
* [1448](https://github.com/nginxinc/kubernetes-ingress/issues/1448) When an Ingress Controller pod starts, it can report warnings about missing secrets for Ingress and other resources that reference secrets. Those warnings are intermittent - once the Ingress Controller fully processes the resources of the cluster, it will clear the warnings. Only after that, the Ingress Controller will become ready to accept client traffic - its readiness probe will succeed.

UPGRADE:
* For NGINX, use the 1.11.0 image from our DockerHub: `nginx/nginx-ingress:1.11.0`, `nginx/nginx-ingress:1.11.0-alpine` or `nginx-ingress:1.11.0-ubi`
* For NGINX Plus, please build your own image using the 1.11.0 source code.
* For Helm, use version 0.9.0 of the chart.
* [1241](https://github.com/nginxinc/kubernetes-ingress/pull/1241) improved the Makefile. As a result, the commands for building the Ingress Controller image were changed. See the updated commands [here](https://docs.nginx.com/nginx-ingress-controller/installation/building-ingress-controller-image/#building-the-image-and-pushing-it-to-the-private-registry).
* [1241](https://github.com/nginxinc/kubernetes-ingress/pull/1241) also consolidated all Dockerfiles into a single Dockerfile. If you customized any of the Dockerfiles, make sure to port the changes to the new Dockerfile.
* [1288](https://github.com/nginxinc/kubernetes-ingress/pull/1288) further improved validation of Ingress annotations. See this [document](https://docs.nginx.com/nginx-ingress-controller/configuration/ingress-resources/advanced-configuration-with-annotations/#validation) to learn more about which annotations are validated. Note that the Ingress Controller will reject resources with invalid annotations, which means clients will see `404` responses from NGINX.  Before upgrading, ensure the Ingress resources don't have annotations with invalid values. Otherwise, after the upgrade, the Ingress Controller will reject such resources.
* [1457](https://github.com/nginxinc/kubernetes-ingress/pull/1457) fixed the bug when an Ingress Controller pod could become ready before it generated the configuration for all relevant resources in the cluster. The fix also requires that the Ingress Controller can successfully list the relevant resources from the Kubernetes API. For example, if the `-enable-custom-resources` cli argument is `true` (which is the default), the VirtualServer, VirtualServerRoute, TransportServer, and Policy CRDs must be created in the cluster, so that the Ingress Controller can list them. This is similar to other custom resources -- see the list [here](https://docs.nginx.com/nginx-ingress-controller/installation/installation-with-manifests/#create-custom-resources). Thus, before upgrading, make sure that the CRDs are created in the cluster. Otherwise, the Ingress Controller pods will not become ready.

SUPPORTED PLATFORMS:

We will provide technical support for the NGINX Ingress Controller on any Kubernetes platform that is currently supported by its provider and which passes the Kubernetes conformance tests.  This release was fully tested on the following Kubernetes versions: 1.16-1.20.

## NGINX Ingress Controller 1.10.1

16 March 2021

CHANGES:
* Update NGINX version to 1.19.8.
* Add Kubernetes 1.20 support.
* [1373](https://github.com/nginxinc/kubernetes-ingress/pull/1373), [1439](https://github.com/nginxinc/kubernetes-ingress/pull/1439), [1440](https://github.com/nginxinc/kubernetes-ingress/pull/1440): Fix various issues in the Makefile. In 1.10.0, a bug was introduced that prevented building Ingress Controller images on versions of make < 4.1.

HELM CHART:
* The version of the Helm chart is now 0.8.1.

UPGRADE:
* For NGINX, use the 1.10.1 image from our DockerHub: `nginx/nginx-ingress:1.10.1`, `nginx/nginx-ingress:1.10.1-alpine` or `nginx/nginx-ingress:1.10.1-ubi`
* For NGINX Plus, please build your own image using the 1.10.1 source code.
* For Helm, use version 0.8.1 of the chart.

## NGINX Ingress Controller 1.10.0

26 January 2021

OVERVIEW:

Release 1.10.0 includes:
* Open ID Connect authentication policy.
* Improved handling of Secret resources with extended validation and error reporting.
* Improved visibility with Prometheus metrics for the configuration workqueue and the ability to annotate NGINX logs with the metadata of Kubernetes resources.
* NGINX App Protect User-Defined signatures support.
* Improved validation of Ingress annotations.

You will find the complete changelog for release 1.10.0, including bug fixes, improvements, and changes below.

FEATURES FOR POLICY RESOURCE:
* [1304](https://github.com/nginxinc/kubernetes-ingress/pull/1304) Add Open ID Connect policy.

FEATURES FOR NGINX APP PROTECT:
* [1281](https://github.com/nginxinc/kubernetes-ingress/pull/1281) Add support for App Protect User Defined Signatures.

FEATURES:
* [1266](https://github.com/nginxinc/kubernetes-ingress/pull/1266) Add workqueue metrics to Prometheus metrics.
* [1233](https://github.com/nginxinc/kubernetes-ingress/pull/1233) Annotate tcp metrics with k8s object labels.
* [1231](https://github.com/nginxinc/kubernetes-ingress/pull/1231) Support k8s objects variables in log format.

IMPROVEMENTS:
* [1270](https://github.com/nginxinc/kubernetes-ingress/pull/1270) and [1277](https://github.com/nginxinc/kubernetes-ingress/pull/1277) Improve validation of Ingress annotations.
* [1265](https://github.com/nginxinc/kubernetes-ingress/pull/1265) Report warnings for misconfigured TLS and JWK secrets.
* [1262](https://github.com/nginxinc/kubernetes-ingress/pull/1262) Use setcap(8) only once. [1263](https://github.com/nginxinc/kubernetes-ingress/pull/1263) Use chown(8) only once. [1264](https://github.com/nginxinc/kubernetes-ingress/pull/1264) Use mkdir(1) only once. Thanks to [Sergey A. Osokin](https://github.com/osokin).
* [1256](https://github.com/nginxinc/kubernetes-ingress/pull/1256) and [1260](https://github.com/nginxinc/kubernetes-ingress/pull/1260) Improve handling of secret resources.
* [1240](https://github.com/nginxinc/kubernetes-ingress/pull/1240) Validate TLS and CA secrets.
* [1235](https://github.com/nginxinc/kubernetes-ingress/pull/1235) Use buildkit secret flag for NGINX plus images.
* Documentation improvements: [1282](https://github.com/nginxinc/kubernetes-ingress/pull/1282), [1293](https://github.com/nginxinc/kubernetes-ingress/pull/1293), [1303](https://github.com/nginxinc/kubernetes-ingress/pull/1303), [1315](https://github.com/nginxinc/kubernetes-ingress/pull/1315).

HELM CHART:
* The version of the helm chart is now 0.8.0.
* [1290](https://github.com/nginxinc/kubernetes-ingress/pull/1290) Add new preview policies parameter to chart. `controller.enablePreviewPolicies` was added.
* [1232](https://github.com/nginxinc/kubernetes-ingress/pull/1232) Replace deprecated imagePullSecrets helm setting. `controller.serviceAccount.imagePullSecrets` was removed. `controller.serviceAccount.imagePullSecretName` was added.
* [1228](https://github.com/nginxinc/kubernetes-ingress/pull/1228) Fix installation of ingressclass on Kubernetes versions `v1.18.x-*`

CHANGES:
* [1299](https://github.com/nginxinc/kubernetes-ingress/pull/1299) Update NGINX App Protect version to 2.3 and debian distribution to `debian:buster-slim`.
* [1291](https://github.com/nginxinc/kubernetes-ingress/pull/1291) Update NGINX OSS to `1.19.6`. Update NGINX Plus to `R23`.
* [1290](https://github.com/nginxinc/kubernetes-ingress/pull/1290) Graduate policy resource and accessControl policy to generally available.
* [1225](https://github.com/nginxinc/kubernetes-ingress/pull/1225) Require secrets to have types.
* [1237](https://github.com/nginxinc/kubernetes-ingress/pull/1237) Deprecate support for helm2 clients.

UPGRADE:
* For NGINX, use the 1.10.0 image from our DockerHub: `nginx/nginx-ingress:1.10.0`, `nginx/nginx-ingress:1.10.0-alpine` or `nginx-ingress:1.10.0-ubi`
* For NGINX Plus, please build your own image using the 1.10.0 source code.
* For Helm, use version 0.8.0 of the chart.
* As a result of [1270](https://github.com/nginxinc/kubernetes-ingress/pull/1270) and [1277](https://github.com/nginxinc/kubernetes-ingress/pull/1277), the Ingress Controller improved validation of Ingress annotations: more annotations are validated and validation errors are reported via events for Ingress resources. Additionally, the default behavior for invalid annotation values was changed: instead of using the default values, the Ingress Controller will reject a resource with an invalid annotation value, which will make clients see `404` responses from NGINX. See this [document](https://docs.nginx.com/nginx-ingress-controller/configuration/ingress-resources/advanced-configuration-with-annotations/#validation) to learn more. Before upgrading, ensure the Ingress resources don't have annotations with invalid values. Otherwise, after the upgrade, the Ingress Controller will reject such resources.
* In [1232](https://github.com/nginxinc/kubernetes-ingress/pull/1232) `controller.serviceAccount.imagePullSecrets` was removed. Use the new `controller.serviceAccount.imagePullSecretName` instead.
* The Policy resource was promoted to `v1`. If you used the `alpha1` version, the policies are needed to be recreated with the `v1` version. Before upgrading the Ingress Controller, run the following command to remove the `alpha1` policies CRD (that will also remove all existing `alpha1` policies):
    ```
     kubectl delete crd policies.k8s.nginx.org
    ```
  As part of the upgrade, make sure to create the `v1` policies CRD. See the corresponding instructions for the [manifests](https://docs.nginx.com/nginx-ingress-controller/installation/installation-with-manifests/#create-custom-resources) and [Helm](https://docs.nginx.com/nginx-ingress-controller/installation/installation-with-helm/#upgrading-the-crds) installations.

  Also note that all policies except for `accessControl` are still in preview. To enable them, run the Ingress Controller with `- -enable-preview-policies` command-line argument (`controller.enablePreviewPolicies` Helm parameter).
* It is necessary to update secret resources. See the section UPDATING SECRETS below.

UPDATING SECRETS:

In [1225](https://github.com/nginxinc/kubernetes-ingress/pull/1225), as part of improving how the Ingress Controller handles secret resources, we added a requirement for secrets to be of one of the following types:
- `kubernetes.io/tls` for TLS secrets.
- `nginx.org/jwk` for JWK secrets.
- `nginx.org/ca` for CA secrets.

The Ingress Controller now ignores secrets that are not of a supported type. As a consequence, special upgrade steps are required.

Before upgrading, ensure that the secrets referenced in Ingress, VirtualServer or Policies resources are of a supported type, which is configured via the `type` field. Because that field is immutable, it is necessary to either:
* Recreate the secrets. Note that in this case, the client traffic for the affected resources will be rejected for the period during which a secret doesn't exist in the cluster.
* Create copies of the secrets and update the affected resources to reference the copies. The copies need to be of a supported type. In contrast with the previous options, this will not make NGINX reject the client traffic.

It is also necessary to update the default server secret and the wildcard secret (if it was configured) in case their type is not `kubernetes.io/tls`. The steps depend on how you installed the Ingress Controller: via manifests or Helm. Performing the steps will not lead to a disruption of the client traffic, as the Ingress Controller retains the default and wildcard secrets if they are removed.

For *manifests installation*:
1. Recreate the default server secret and the wildcard secret with the type `kubernetes.io/tls`.
1. Upgrade the Ingress Controller.

For *Helm installation*, there two cases:
1. If Helm created the secrets (you configured `controller.defaultTLS.cert` and `controller.defaultTLS.key` for the default secret and `controller.wildcardTLS.cert` and `controller.wildcardTLS.key` for the wildcard secret), then no special upgrade steps are required: during the upgrade, the Helm will remove the existing default and wildcard secrets and create new ones with different names with the type `kubernetes.io/tls`.
1.  If you created the secrets separately from Helm (you configured `controller.defaultTLS.secret` for the default secret and `controller.wildcardTLS.secret` for the wildcard secret):
    1. Recreate the secrets with the type `kubernetes.io/tls`.
    1. Upgrade to the new Helm release.

NOTES:
* Helm 2 clients are no longer supported due to reaching End of Life: https://helm.sh/blog/helm-2-becomes-unsupported/

## NGINX Ingress Controller 1.9.1

23 November 2020

CHANGES:
* Fix deployment of ingressclass resource via helm on some versions of Kubernetes.
* Update the base ubi images to 8.3.
* Renew CA cert for egress-mtls example.
* Add imagePullSecretName support to helm chart.

HELM CHART:
* The version of the Helm chart is now 0.7.1.

UPGRADE:
* For NGINX, use the 1.9.1 image from our DockerHub: `nginx/nginx-ingress:1.9.1`, `nginx/nginx-ingress:1.9.1-alpine` or `nginx/nginx-ingress:1.9.1-ubi`
* For NGINX Plus, please build your own image using the 1.9.1 source code.
* For Helm, use version 0.7.1 of the chart.

## NGINX Ingress Controller 1.9.0

20 October 2020

OVERVIEW:

Release 1.9.0 includes:
* Support for new Prometheus metrics and enhancements of the existing ones, including configuration reload reason, NGINX worker processes count, upstream latency, and more.
* Support for rate limiting, JWT authentication, ingress(client) and egress(upstream) mutual TLS via the Policy resource.
* Support for the latest Ingress resource features and the IngressClass resource.
* Support for NGINX Service Mesh.

You will find the complete changelog for release 1.9.0, including bug fixes, improvements, and changes below.

FEATURES FOR POLICY RESOURCE:
* [1180](https://github.com/nginxinc/kubernetes-ingress/pull/1180) Add support for EgressMTLS.
* [1166](https://github.com/nginxinc/kubernetes-ingress/pull/1166) Add IngressMTLS policy support.
* [1154](https://github.com/nginxinc/kubernetes-ingress/pull/1154) Add JWT policy support.
* [1120](https://github.com/nginxinc/kubernetes-ingress/pull/1120) Add RateLimit policy support.
* [1058](https://github.com/nginxinc/kubernetes-ingress/pull/1058) Support policies in VS routes and VSR subroutes.

FEATURES FOR NGINX APP PROTECT:
* [1147](https://github.com/nginxinc/kubernetes-ingress/pull/1147) Add option to specify other log destinations in AppProtect.
* [1131](https://github.com/nginxinc/kubernetes-ingress/pull/1131) Update packages and CRDs to AppProtect 2.0. This update includes features such as: [JSON Schema Validation](https://docs.nginx.com/nginx-app-protect/configuration#applying-a-json-schema), [User-Defined URLs](https://docs.nginx.com/nginx-app-protect/configuration/#user-defined-urls) and [User-Defined Parameters](https://docs.nginx.com/nginx-app-protect/configuration/#user-defined-parameters). See the [release notes](https://docs.nginx.com/nginx-app-protect/releases/#release-2-0) for a complete feature list.
* [1100](https://github.com/nginxinc/kubernetes-ingress/pull/1100) Add external references to AppProtect.
* [1085](https://github.com/nginxinc/kubernetes-ingress/pull/1085) Add installation of threat campaigns package.

FEATURES:
* [1133](https://github.com/nginxinc/kubernetes-ingress/pull/1133) Add support for IngressClass resources.
* [1130](https://github.com/nginxinc/kubernetes-ingress/pull/1130) Add prometheus latency collector.
* [1076](https://github.com/nginxinc/kubernetes-ingress/pull/1076) Add prometheus worker process metrics.
* [1075](https://github.com/nginxinc/kubernetes-ingress/pull/1075) Add support for NGINX Service Mesh internal routes.

IMPROVEMENTS:
* [1178](https://github.com/nginxinc/kubernetes-ingress/pull/1178) Resolve host collisions in VirtualServer and Ingresses.
* [1158](https://github.com/nginxinc/kubernetes-ingress/pull/1158) Support variables in action proxy headers.
* [1137](https://github.com/nginxinc/kubernetes-ingress/pull/1137) Add pod_owner label to metrics when -spire-agent-address is set.
* [1107](https://github.com/nginxinc/kubernetes-ingress/pull/1107) Extend Upstream Servers with pod_name label.
* [1099](https://github.com/nginxinc/kubernetes-ingress/pull/1099) Add reason label to total_reload metrics.
* [1088](https://github.com/nginxinc/kubernetes-ingress/pull/1088) Extend Upstream Servers and Server Zones metrics, thanks to [Raúl](https://github.com/Rulox).
* [1080](https://github.com/nginxinc/kubernetes-ingress/pull/1080) Support pathType field in the Ingress resource.
* [1078](https://github.com/nginxinc/kubernetes-ingress/pull/1078) Remove trailing blank lines in vs/vsr snippets.
* Documentation improvements: [1083](https://github.com/nginxinc/kubernetes-ingress/pull/1083), [1092](https://github.com/nginxinc/kubernetes-ingress/pull/1092), [1089](https://github.com/nginxinc/kubernetes-ingress/pull/1089), [1174](https://github.com/nginxinc/kubernetes-ingress/pull/1174), [1175](https://github.com/nginxinc/kubernetes-ingress/pull/1175), [1171](https://github.com/nginxinc/kubernetes-ingress/pull/1171).

BUGFIXES:
* [1179](https://github.com/nginxinc/kubernetes-ingress/pull/1179) Fix TransportServers in debian AppProtect image.
* [1129](https://github.com/nginxinc/kubernetes-ingress/pull/1129) Support real-ip in default server.
* [1110](https://github.com/nginxinc/kubernetes-ingress/pull/1110) Add missing threat campaigns key to AppProtect CRD.

HELM CHART:
* The version of the helm chart is now 0.7.0
* [1105](https://github.com/nginxinc/kubernetes-ingress/pull/1105) Fix GlobalConfiguration support in helm chart.
* Add new parameters to the Chart: `controller.setAsDefaultIngress`, `controller.enableLatencyMetrics`. Added in [1133](https://github.com/nginxinc/kubernetes-ingress/pull/1133) and [1148](https://github.com/nginxinc/kubernetes-ingress/pull/1148).

CHANGES:
* [1182](https://github.com/nginxinc/kubernetes-ingress/pull/1182) Update NGINX version to 1.19.3.

UPGRADE:
* For NGINX, use the 1.9.0 image from our DockerHub: `nginx/nginx-ingress:1.9.0`, `nginx/nginx-ingress:1.9.0-alpine` or `nginx-ingress:1.9.0-ubi`
* For NGINX Plus, please build your own image using the 1.9.0 source code.
* For Helm, use version 0.7.0 of the chart.

For Kubernetes >= 1.18, when upgrading using the [manifests](https://docs.nginx.com/nginx-ingress-controller/installation/installation-with-manifests/), make sure to update the [ClusterRole](https://github.com/nginxinc/kubernetes-ingress/blob/v1.9.0/deployments/rbac/rbac.yaml) and create the [IngressClass resource](https://github.com/nginxinc/kubernetes-ingress/blob/v1.9.0/deployments/common/ingress-class.yaml), which is required for Kubernetes >= 1.18. Otherwise, the Ingress Controller will fail to start. If you run multiple NGINX Ingress Controllers in the cluster, each Ingress Controller must have its own IngressClass resource. As the `-use-ingress-class-only` argument is now ignored (see NOTES), make sure your Ingress resources have the `ingressClassName` field or the `kubernetes.io/ingress.class` annotation set to the name of the IngressClass resource. Otherwise, the Ingress Controller will ignore them.

HELM UPGRADE:
* If you're using custom resources like VirtualServer and TransportServer (`controller.enableCustomResources` is set to `true`), after you run the `helm upgrade` command, the CRDs will not be upgraded. After running the `helm upgrade` command, run `kubectl apply -f deployments/helm-chart/crds` to upgrade the CRDs.
* For Kubernetes >= 1.18, a dedicated IngressClass resource, which is configured by `controller.ingressClass`, is required per helm release. Ensure `controller.ingressClass` is not set to the name of the IngressClass of other releases or Ingress Controllers. As the `controller.useIngressClassOnly` parameter is now ignored (see NOTES), make sure your Ingress resources have the `ingressClassName` field or the `kubernetes.io/ingress.class` annotation set to the value of `controller.ingressClass`. Otherwise, the Ingress Controller will ignore them.

NOTES:
* When using Kubernetes >= 1.18, the `-use-ingress-class-only` command-line argument is now ignored, and the Ingress Controller will only process resources that belong to its class. See [IngressClass doc](https://docs.nginx.com/nginx-ingress-controller/installation/running-multiple-ingress-controllers/#ingress-class) for more details.
* For Kubernetes >= 1.18, a dedicated IngressClass resource, which is configured by `controller.ingressClass`, is required per helm release. When upgrading or installing releases, ensure `controller.ingressClass` is not set to the name of the IngressClass of other releases or Ingress Controllers.

## NGINX Ingress Controller 1.8.1

14 August 2020

CHANGES:
* Update NGINX version to 1.19.2.

HELM CHART:
* The version of the Helm chart is now 0.6.1.

UPGRADE:
* For NGINX, use the 1.8.1 image from our DockerHub: `nginx/nginx-ingress:1.8.1`, `nginx/nginx-ingress:1.8.1-alpine` or `nginx/nginx-ingress:1.8.1-ubi`
* For NGINX Plus, please build your own image using the 1.8.1 source code.
* For Helm, use version 0.6.1 of the chart.


## NGINX Ingress Controller 1.8.0

22 July 2020

OVERVIEW:

Release 1.8.0 includes:
* Support for NGINX App Protect Web Application Firewall.
* Support for configuration snippets and custom template for VirtualServer and VirtualServerRoute resources.
* Support for request/response header manipulation and request URI rewriting for VirtualServer/VirtualServerRoute.
* Introducing a new configuration resource - Policy - with the first policy for IP-based access control.

You will find the complete changelog for release 1.8.0, including bug fixes, improvements, and changes below.

FEATURES FOR VIRTUALSERVER AND VIRTUALSERVERROUTE RESOURCES:
* [1036](https://github.com/nginxinc/kubernetes-ingress/pull/1036): Add VirtualServer custom template support.
* [1028](https://github.com/nginxinc/kubernetes-ingress/pull/1028): Add access control policy.
* [1019](https://github.com/nginxinc/kubernetes-ingress/pull/1019): Add VirtualServer/VirtualServerRoute snippets support.
* [1006](https://github.com/nginxinc/kubernetes-ingress/pull/1006): Add request/response modifiers to VS and VSR.
* [994](https://github.com/nginxinc/kubernetes-ingress/pull/994): Support Class Field in VS/VSR.
* [973](https://github.com/nginxinc/kubernetes-ingress/pull/973): Add status to VirtualServer and VirtualServerRoute.

FEATURES:
* [1035](https://github.com/nginxinc/kubernetes-ingress/pull/1035): Support for App Protect module.
* [1029](https://github.com/nginxinc/kubernetes-ingress/pull/1029): Add readiness endpoint.

IMPROVEMENTS:
* [995](https://github.com/nginxinc/kubernetes-ingress/pull/995): Emit event for orphaned VirtualServerRoutes.
* Documentation improvements: [946](https://github.com/nginxinc/kubernetes-ingress/pull/946) thanks to [谭九鼎](https://github.com/imba-tjd), [948](https://github.com/nginxinc/kubernetes-ingress/pull/948), [972](https://github.com/nginxinc/kubernetes-ingress/pull/972), [965](https://github.com/nginxinc/kubernetes-ingress/pull/965).

BUGFIXES:
* [1030](https://github.com/nginxinc/kubernetes-ingress/pull/1030): Fix port range validation in cli arguments.
* [953](https://github.com/nginxinc/kubernetes-ingress/pull/953): Fix error logging of master/minion ingresses.

HELM CHART:
* The version of the helm chart is now 0.6.0.
* Add new parameters to the Chart: `controller.appprotect.enable`, `controller.globalConfiguration.create`, `controller.globalConfiguration.spec`, `controller.readyStatus.enable`, `controller.readyStatus.port`, `controller.config.annotations`, `controller.reportIngressStatus.annotations`. Added in  [1035](https://github.com/nginxinc/kubernetes-ingress/pull/1035), [1034](https://github.com/nginxinc/kubernetes-ingress/pull/1034), [1029](https://github.com/nginxinc/kubernetes-ingress/pull/1029), [1003](https://github.com/nginxinc/kubernetes-ingress/pull/1003) thanks to [RubyLangdon](https://github.com/RubyLangdon).
* [1047](https://github.com/nginxinc/kubernetes-ingress/pull/1047) and [1009](https://github.com/nginxinc/kubernetes-ingress/pull/1009): Change how Helm manages the custom resource definitions (CRDs) to support installing multiple Ingress Controller releases. **Note**: If you're using the custom resources (`controller.enableCustomResources` is set to `true`), this is a breaking change. See the HELM UPGRADE section below for the upgrade instructions.

CHANGES:
* Update NGINX version to 1.19.1.
* Update NGINX Plus to R22.
* [1029](https://github.com/nginxinc/kubernetes-ingress/pull/1029): Add readiness endpoint. The Ingress Controller now exposes a readiness endpoint on port `8081` and the path `/nginx-ready`. The endpoint returns a `200` response after the Ingress Controller finishes the initial configuration of NGINX at the start. The pod template was updated to use that endpoint in a readiness probe.
* [980](https://github.com/nginxinc/kubernetes-ingress/pull/980): Enable leader election by default.

UPGRADE:
* For NGINX, use the 1.8.0 image from our DockerHub: `nginx/nginx-ingress:1.8.0`, `nginx/nginx-ingress:1.8.0-alpine` or `nginx-ingress:1.8.0-ubi`
* For NGINX Plus, please build your own image using the 1.8.0 source code.
* For Helm, use version 0.6.0 of the chart.

HELM UPGRADE:

If you're using custom resources like VirtualServer and TransportServer (`controller.enableCustomResources` is set to `true`), after you run the `helm upgrade` command, the CRDs and the corresponding custom resources will be removed from the cluster. Before upgrading, make sure to back up the custom resources. After running the `helm upgrade` command, run `kubectl apply -f deployments/helm-chart/crds` to re-install the CRDs and then restore the custom resources.

NOTES:
* As part of installing a release, Helm will install the CRDs unless that step is disabled (see the [corresponding doc](https://docs.nginx.com/nginx-ingress-controller/installation/installation-with-helm/)). The installed CRDs include the CRDs for all Ingress Controller features, including the ones disabled by default (like App Protect with `aplogconfs.appprotect.f5.com` and `appolicies.appprotect.f5.com` CRDs).

## NGINX Ingress Controller 1.7.2

23 June 2020

CHANGES:
* Update NGINX Plus version to R22.

HELM CHART:
* The version of the Helm chart is now 0.5.2.

UPGRADE:
* For NGINX, use the 1.7.2 image from our DockerHub: `nginx/nginx-ingress:1.7.2`, `nginx/nginx-ingress:1.7.2-alpine` or `nginx/nginx-ingress:1.7.2-ubi`
* For NGINX Plus, please build your own image using the 1.7.2 source code.
* For Helm, use version 0.5.2 of the chart.

## NGINX Ingress Controller 1.7.1

4 June 2020

CHANGES:
* Update NGINX version to 1.19.0.

HELM CHART:
* The version of the Helm chart is now 0.5.1.

UPGRADE:
* For NGINX, use the 1.7.1 image from our DockerHub: `nginx/nginx-ingress:1.7.1`, `nginx/nginx-ingress:1.7.1-alpine` or `nginx/nginx-ingress:1.7.1-ubi`
* For NGINX Plus, please build your own image using the 1.7.1 source code.
* For Helm, use version 0.5.1 of the chart.

## NGINX Ingress Controller 1.7.0

30 April 2020

OVERVIEW:

Release 1.7.0 includes:
* Support for TCP, UDP, and TLS Passthrough load balancing with the new configuration resources: TransportServer and GlobalConfiguration. The resources allow users to deliver complex, non-HTTP-based applications from Kubernetes using the NGINX Ingress Controller.
* Support for error pages in VirtualServer and VirtualServerRoute resources. A user can now specify custom error responses for errors returned by backend applications or generated by NGINX, such as a 502 response.
* Improved validation of VirtualServer and VirtualServerRoute resources. kubectl and the Kubernetes API server can now detect violations of the structure of VirtualServer/VirtualServerRoute resources and return an error.
* Support for an operator which manages the lifecycle of the Ingress Controller on Kubernetes or OpenShift. See the [NGINX Ingress Operator GitHub repo](https://github.com/nginxinc/nginx-ingress-operator).

See the [1.7.0 release announcement blog post](https://www.nginx.com/blog/announcing-nginx-ingress-controller-for-kubernetes-release-1-7-0/), which includes an overview of each feature.

You will find the complete changelog for release 1.7.0, including bug fixes, improvements, and changes below.

FEATURES FOR VIRTUALSERVER AND VIRTUALSERVERROUTE RESOURCES:
* [868](https://github.com/nginxinc/kubernetes-ingress/pull/868): Add OpenAPI CRD schema validation.
* [847](https://github.com/nginxinc/kubernetes-ingress/pull/847): Add support for error pages for VS/VSR.

FEATURES:
* [902](https://github.com/nginxinc/kubernetes-ingress/pull/902): Add TransportServer and GlobalConfiguration Resources.
* [894](https://github.com/nginxinc/kubernetes-ingress/pull/894): Add Dockerfile for NGINX Open Source for Openshift.
* [857](https://github.com/nginxinc/kubernetes-ingress/pull/857): Add Openshift Dockerfile for NGINX Plus.
* [852](https://github.com/nginxinc/kubernetes-ingress/pull/852): Add default-server-access-log-off to configmap.
* [845](https://github.com/nginxinc/kubernetes-ingress/pull/845): Add log-format-escaping and stream-log-format-escaping configmap keys. Thanks to [Alexey Maslov](https://github.com/alxmsl).
* [827](https://github.com/nginxinc/kubernetes-ingress/pull/827): Add ingress class label to all Prometheus metrics.


IMPROVEMENTS:
* [850](https://github.com/nginxinc/kubernetes-ingress/pull/850): Extend redirect URI validation with protocol check in VS/VSR.
* [832](https://github.com/nginxinc/kubernetes-ingress/pull/832): Update the examples to run the `nginxdemos/nginx-hello:plain-text` image, that doesn't require root user.
* [825](https://github.com/nginxinc/kubernetes-ingress/pull/825): Add multi-stage docker builds.

BUGFIXES:
* [828](https://github.com/nginxinc/kubernetes-ingress/pull/828): Fix error messages for actions of the type return.

HELM CHART:
* The version of the helm chart is now 0.5.0.
* Add new parameters to the Chart: `controller.enableTLSPassthrough`, `controller.volumes`, `controller.volumeMounts`, `controller.priorityClassName`. Added in [921](https://github.com/nginxinc/kubernetes-ingress/pull/921), [878](https://github.com/nginxinc/kubernetes-ingress/pull/878), [807](https://github.com/nginxinc/kubernetes-ingress/pull/807) thanks to [Greg Snow](https://github.com/gsnegovskiy).

CHANGES:
* Update NGINX version to 1.17.10.
* Update NGINX Plus to R21.
* [854](https://github.com/nginxinc/kubernetes-ingress/pull/854): Update the Debian base images for NGINX Plus to `debian:buster-slim`.
* [852](https://github.com/nginxinc/kubernetes-ingress/pull/852): Add default-server-access-log-off to configmap. The access logs for the default server are now enabled by default.
* [847](https://github.com/nginxinc/kubernetes-ingress/pull/847): Add support for error pages for VS/VSR. The PR affects how the Ingress Controller generates configuration for VirtualServer and VirtualServerRoutes. See [this comment](https://github.com/nginxinc/kubernetes-ingress/pull/847) for more details.
* [827](https://github.com/nginxinc/kubernetes-ingress/pull/827): Add ingress class label to all Prometheus metrics. Every Prometheus metric exposed by the Ingress Controller now includes the label `class` with the value of the Ingress Controller class (by default `nginx`),
* [825](https://github.com/nginxinc/kubernetes-ingress/pull/825): Add multi-stage docker builds. When building the Ingress Controller image in Docker, we now use a multi-stage docker build.

UPGRADE:
* For NGINX, use the 1.7.0 image from our DockerHub: `nginx/nginx-ingress:1.7.0`, `nginx/nginx-ingress:1.7.0-alpine` or `nginx-ingress:1.7.0-ubi`
* For NGINX Plus, please build your own image using the 1.7.0 source code.
* For Helm, use version 0.5.0 of the chart.

When upgrading using the [manifests](/nginx-ingress-controller/installation/installation-with-manifests/), make sure to deploy the new TransportServer CRD (`common/ts-definition.yaml`), as it is required by the Ingress Controller. Otherwise, you will get error messages in the Ingress Controller logs.

## NGINX Ingress Controller 1.6.3

6 March 2020

CHANGES:
* Update NGINX version to 1.17.9.

HELM CHART:
* The version of the Helm chart is now 0.4.3.

UPGRADE:
* For NGINX, use the 1.6.3 image from our DockerHub: `nginx/nginx-ingress:1.6.3` or `nginx/nginx-ingress:1.6.3-alpine`
* For NGINX Plus, please build your own image using the 1.6.3 source code.
* For Helm, use version 0.4.3 of the chart.

## NGINX Ingress Controller 1.6.2

6 February 2020

CHANGES:
* Update NGINX version to 1.17.8.

HELM CHART:
* The version of the Helm chart is now 0.4.2.

UPGRADE:
* For NGINX, use the 1.6.2 image from our DockerHub: `nginx/nginx-ingress:1.6.2` or `nginx/nginx-ingress:1.6.2-alpine`
* For NGINX Plus, please build your own image using the 1.6.2 source code.
* For Helm, use version 0.4.2 of the chart.

## NGINX Ingress Controller 1.6.1

14 January 2020

CHANGES:
* Update NGINX version to 1.17.7.

HELM CHART:
* The version of the Helm chart is now 0.4.1.

UPGRADE:
* For NGINX, use the 1.6.1 image from our DockerHub: `nginx/nginx-ingress:1.6.1` or `nginx/nginx-ingress:1.6.1-alpine`
* For NGINX Plus, please build your own image using the 1.6.1 source code.
* For Helm, use version 0.4.1 of the chart.

## NGINX Ingress Controller 1.6.0

19 December 2019

OVERVIEW:

Release 1.6.0 includes:
* Improvements to VirtualServer and VirtualServerRoute resources, adding support for richer load balancing behavior, more sophisticated request routing, redirects, direct responses, and blue-green and circuit breaker patterns. The VirtualServer and VirtualServerRoute resources are enabled by default and are ready for production use.
* Support for OpenTracing, helping you to monitor and debug complex transactions.
* An improved security posture, with support to run the Ingress Controller as a non-root user.

The release announcement blog post includes the overview for each feature. See https://www.nginx.com/blog/announcing-nginx-ingress-controller-for-kubernetes-release-1-6-0/

You will find the complete changelog for release 1.6.0, including bug fixes, improvements, and changes below.

FEATURES FOR VIRTUALSERVER AND VIRTUALSERVERROUTE RESOURCES:
* [780](https://github.com/nginxinc/kubernetes-ingress/pull/780): Add support for canned responses to VS/VSR.
* [778](https://github.com/nginxinc/kubernetes-ingress/pull/778): Add redirect support in VS/VSR.
* [766](https://github.com/nginxinc/kubernetes-ingress/pull/766): Add exact matches and regex support to location paths in VS/VSR.
* [748](https://github.com/nginxinc/kubernetes-ingress/pull/748): Add TLS redirect support in Virtualserver.
* [745](https://github.com/nginxinc/kubernetes-ingress/pull/745): Improve routing rules in VS/VSR
* [728](https://github.com/nginxinc/kubernetes-ingress/pull/728): Add session persistence in VS/VSR.
* [724](https://github.com/nginxinc/kubernetes-ingress/pull/724): Add VS/VSR Prometheus metrics.
* [712](https://github.com/nginxinc/kubernetes-ingress/pull/712): Add service subselector support in vs/vsr.
* [707](https://github.com/nginxinc/kubernetes-ingress/pull/707): Emit warning events in VS/VSR.
* [701](https://github.com/nginxinc/kubernetes-ingress/pull/701): Add support queue in upstreams for plus in VS/VSR.
* [693](https://github.com/nginxinc/kubernetes-ingress/pull/693): Add ServerStatusZones support in vs/vsr.
* [670](https://github.com/nginxinc/kubernetes-ingress/pull/670): Add buffering support for vs/vsr.
* [660](https://github.com/nginxinc/kubernetes-ingress/pull/660): Add ClientBodyMaxSize support in vs/vsr.
* [659](https://github.com/nginxinc/kubernetes-ingress/pull/659): Support configuring upstream zone sizes in VS/VSR.
* [655](https://github.com/nginxinc/kubernetes-ingress/pull/655): Add slow-start support in vs/vsr.
* [653](https://github.com/nginxinc/kubernetes-ingress/pull/653): Add websockets support for vs/vsr upstreams.
* [641](https://github.com/nginxinc/kubernetes-ingress/pull/641): Add support for ExternalName Services for vs/vsr.
* [635](https://github.com/nginxinc/kubernetes-ingress/pull/635): Add HealthChecks support for vs/vsr.
* [634](https://github.com/nginxinc/kubernetes-ingress/pull/634): Add Active Connections support to vs/vsr.
* [628](https://github.com/nginxinc/kubernetes-ingress/pull/628): Add retries support for vs/vsr.
* [621](https://github.com/nginxinc/kubernetes-ingress/pull/621): Add TLS support for vs/vsr upstreams.
* [617](https://github.com/nginxinc/kubernetes-ingress/pull/617): Add keepalive support to vs/vsr.
* [612](https://github.com/nginxinc/kubernetes-ingress/pull/612): Add timeouts support to vs/vsr.
* [607](https://github.com/nginxinc/kubernetes-ingress/pull/607): Add fail-timeout and max-fails support to vs/vsr.
* [596](https://github.com/nginxinc/kubernetes-ingress/pull/596): Add lb-method support in vs and vsr.

FEATURES:
* [750](https://github.com/nginxinc/kubernetes-ingress/pull/750): Add support for health status uri customisation.
* [691](https://github.com/nginxinc/kubernetes-ingress/pull/691): Helper Functions for custom annotations.
* [631](https://github.com/nginxinc/kubernetes-ingress/pull/631): Add max_conns support for NGINX plus.
* [629](https://github.com/nginxinc/kubernetes-ingress/pull/629): Added upstream zone directive annotation. Thanks to [Victor Regalado](https://github.com/vrrs).
* [616](https://github.com/nginxinc/kubernetes-ingress/pull/616): Add proxy-send-timeout to configmap key and annotation.
* [615](https://github.com/nginxinc/kubernetes-ingress/pull/615): Add support for Opentracing.
* [614](https://github.com/nginxinc/kubernetes-ingress/pull/614): Add max-conns annotation. Thanks to [Victor Regalado](https://github.com/vrrs).


IMPROVEMENTS:
* [678](https://github.com/nginxinc/kubernetes-ingress/pull/678): Increase defaults for server-names-hash-max-size and servers-names-hash-bucket-size ConfigMap keys.
* [694](https://github.com/nginxinc/kubernetes-ingress/pull/694): Reject VS/VSR resources with enabled plus features for OSS.
* Documentation improvements: [713](https://github.com/nginxinc/kubernetes-ingress/pull/713) thanks to [Matthew Wahner](https://github.com/mattwahner).

BUGFIXES:
* [788](https://github.com/nginxinc/kubernetes-ingress/pull/788): Fix VSR updates when namespace is set implicitly.
* [736](https://github.com/nginxinc/kubernetes-ingress/pull/736): Init Ingress labeled metrics on start.
* [686](https://github.com/nginxinc/kubernetes-ingress/pull/686): Check if config map created for leader-election.
* [664](https://github.com/nginxinc/kubernetes-ingress/pull/664): Fix reporting events for Ingress minions.
* [632](https://github.com/nginxinc/kubernetes-ingress/pull/632): Fix hsts support when not using SSL. Thanks to [Martín Fernández](https://github.com/bilby91).

HELM CHART:
* The version of the helm chart is now 0.4.0.
* Add new parameters to the Chart: `controller.healthCheckURI`, `controller.resources`, `controller.logLevel`, `controller.customPorts`, `controller.service.customPorts`. Added in [750](https://github.com/nginxinc/kubernetes-ingress/pull/750), [636](https://github.com/nginxinc/kubernetes-ingress/pull/636) thanks to [Guilherme Oki](https://github.com/guilhermeoki), [600](https://github.com/nginxinc/kubernetes-ingress/pull/600), [581](https://github.com/nginxinc/kubernetes-ingress/pull/581) thanks to [Alex Meijer](https://github.com/ameijer-corsha).
* [722](https://github.com/nginxinc/kubernetes-ingress/pull/722): Fix trailing leader election cm when using helm. This change might lead to a failed upgrade. See the helm upgrade instruction below.
* [573](https://github.com/nginxinc/kubernetes-ingress/pull/573): Use Controller name value for app selectors.

CHANGES:
* Update NGINX versions to 1.17.6.
* Update NGINX Plus version to R20.
* [799](https://github.com/nginxinc/kubernetes-ingress/pull/779): Enable CRDs by default. VirtualServer and VirtualServerRoute resources are now enabled by default.
* [772](https://github.com/nginxinc/kubernetes-ingress/pull/772): Update VS/VSR version from v1alpha1 to v1. Make sure to update the `apiVersion` of your VirtualServer and VirtualServerRoute resources.
* [748](https://github.com/nginxinc/kubernetes-ingress/pull/748): Add TLS redirect support in VirtualServer. The `redirect-to-https` and `ssl-redirect` ConfigMap keys no longer have any effect on generated configs for VirtualServer resources.
* [745](https://github.com/nginxinc/kubernetes-ingress/pull/745): Improve routing rules. Update the spec of VirtualServer and VirtualServerRoute accordingly. See YAML examples of the changes [here](https://github.com/nginxinc/kubernetes-ingress/pull/745).
* [710](https://github.com/nginxinc/kubernetes-ingress/pull/710): Run IC as non-root. Make sure to use the updated manifests to install/upgrade the Ingress Controller.
* [603](https://github.com/nginxinc/kubernetes-ingress/pull/603): Update apiVersion in Deployments and DaemonSets to apps/v1.

UPGRADE:
* For NGINX, use the 1.6.0 image from our DockerHub: `nginx/nginx-ingress:1.6.0` or `nginx/nginx-ingress:1.6.0-alpine`
* For NGINX Plus, please build your own image using the 1.6.0 source code.
* For Helm, use version 0.4.0 of the chart.

HELM UPGRADE:

If leader election (the `controller.reportIngressStatus.enableLeaderElection` parameter) is enabled, when upgrading to the new version of the Helm chart:
1. Make sure to specify a new ConfigMap lock name (`controller.reportIngressStatus.leaderElectionLockName`) different from the one that was created by the current version. To find out the current name, check ConfigMap resources in the namespace where the Ingress Controller is running.
1. After the upgrade, delete the old ConfigMap.

Otherwise, the helm upgrade will not succeed.

## Previous Releases

To see the previous releases, see the [Releases page](https://github.com/nginxinc/kubernetes-ingress/releases) on the Ingress Controller GitHub repo.<|MERGE_RESOLUTION|>--- conflicted
+++ resolved
@@ -7,8 +7,6 @@
 docs: "DOCS-616"
 ---
 
-<<<<<<< HEAD
-=======
 ## NGINX Ingress Controller 2.1.2
 
 29 Mar 2022
@@ -47,7 +45,6 @@
 * For NGINX Plus, please build your own image using the 1.12.4 source code.
 * For Helm, use version 0.10.4 of the chart.
 
->>>>>>> 1ee492af
 ## NGINX Ingress Controller 2.1.1
 
 17 Feb 2022
