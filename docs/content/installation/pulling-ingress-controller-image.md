---
title: Pulling the Ingress Controller Image
description: "This document explains how to pull an NGINX Plus Ingress Controller image from the F5 Docker registry."
weight: 1700
doctypes: [""]
toc: true
docs: "DOCS-605"
---

This document explains how to pull an NGINX Plus Ingress Controller image from the F5 Docker registry using your NGINX Ingress Controller subscription certificate and key. **Please note that an NGINX Plus subscription certificate and key will not work with the F5 Docker registry.** You can also get the image using the following alternate methods:

* [Install using a JWT token in a Docker Config Secret]({{< relref "using-the-jwt-token-docker-secret" >}})
* [Build the Ingress Controller image]({{< relref "building-ingress-controller-image" >}}) using the source code from the GitHub repository and your NGINX Plus subscription certificate and key.
* For NGINX Ingress Controller based on NGINX OSS, you can pull the [nginx/nginx-ingress image](https://hub.docker.com/r/nginx/nginx-ingress/) from DockerHub.

## Prerequisites

Before you can pull the image, make sure that the following software is installed on your machine:
* [Docker](https://www.docker.com/products/docker) v18.09+
* For NGINX Ingress Controller, you must have the NGINX Ingress Controller subscription -- download the NGINX Plus Ingress Controller (per instance) certificate (`nginx-repo.crt`) and the key (`nginx-repo.key`) from [MyF5](https://my.f5.com).

## Pulling the Image using Docker and Pushing It to the Private Registry

1. First, configure the Docker environment to use certificate-based client-server authentication with the F5 Container registry - `private-registry.nginx.com`.
   To do so in a Linux based environment, create a `private-registry.nginx.com` directory under `/etc/docker/certs.d` and create a certificate `client.cert` (using `nginx-repo.crt` - please note that the certificate MUST have the `.cert` suffix, not `.crt`) and a key `client.key` (using `nginx-repo.key`). See  the [Docker Engine Security documentation](https://docs.docker.com/engine/security/certificates/) for more details.

   ```
   # mkdir /etc/docker/certs.d/private-registry.nginx.com
   # cp nginx-repo.crt /etc/docker/certs.d/private-registry.nginx.com/client.cert
   # cp nginx-repo.key /etc/docker/certs.d/private-registry.nginx.com/client.key
   ```

    > **Note**: The preceding example is operating-system specific and is for illustrative purposes only. You should consult your operating system documentation for creating an os-provided bundled certificate chain. For example, to configure this for Docker Desktop for Mac or Docker Desktop for Windows, see the [Docker for Mac documentation](https://docs.docker.com/docker-for-mac/#add-client-certificates) or [Docker for Windows documentation](https://docs.docker.com/docker-for-windows/#how-do-i-add-client-certificates) for more details.

2. Use Docker to pull the required image from `private-registry.nginx.com`. Choose the image from the available images listed in the [tech specs guide]({{< relref "technical-specifications#images-with-nginx-plus" >}}).
   For NGINX Plus Ingress Controller, pull from `private-registry.nginx.com/nginx-ic/nginx-plus-ingress`. For example:
   ```
<<<<<<< HEAD
   $ docker pull private-registry.nginx.com/nginx-ic/nginx-plus-ingress:2.1.1
=======
   $ docker pull private-registry.nginx.com/nginx-ic/nginx-plus-ingress:2.1.2
>>>>>>> 1ee492af
   ```

   For NGINX Plus Ingress Controller with App Protect, pull from `private-registry.nginx.com/nginx-ic-nap/nginx-plus-ingress`. For example:
   ```
<<<<<<< HEAD
   $ docker pull private-registry.nginx.com/nginx-ic-nap/nginx-plus-ingress:2.1.1
=======
   $ docker pull private-registry.nginx.com/nginx-ic-nap/nginx-plus-ingress:2.1.2
>>>>>>> 1ee492af
   ```

   To list the available image tags for the repositories, you can also use the Docker registry API. For example:
   ```
   $ curl https://private-registry.nginx.com/v2/nginx-ic/nginx-plus-ingress/tags/list --key <path-to-client.key> --cert <path-to-client.cert> | jq
   {
    "name": "nginx-ic/nginx-plus-ingress",
    "tags": [
<<<<<<< HEAD
        "2.1.1-alpine",
        "2.1.1-ot",
        "2.1.1-ubi",
        "2.1.1"
=======
        "2.1.2-alpine",
        "2.1.2-ot",
        "2.1.2-ubi",
        "2.1.2"
>>>>>>> 1ee492af
    ]
    }

   $ curl https://private-registry.nginx.com/v2/nginx-ic-nap/nginx-plus-ingress/tags/list --key <path-to-client.key> --cert <path-to-client.cert> | jq
   {
    "name": "nginx-ic-nap/nginx-plus-ingress",
    "tags": [
<<<<<<< HEAD
        "2.1.1-ubi",
        "2.1.1"
=======
        "2.1.2-ubi",
        "2.1.2"
>>>>>>> 1ee492af
    ]
    }
   ```

3. Tag and push the image to your private registry.

   - Make sure to run the `docker login <my-docker-registry>` command first to log in to the registry.
   - Replace `<my-docker-registry>` in the examples below with the correct path to your private Docker registry.

   ```
<<<<<<< HEAD
   $ docker tag private-registry.nginx.com/nginx-ic/nginx-plus-ingress:2.1.1 <my-docker-registry>/nginx-ic/nginx-plus-ingress:2.1.1
   $ docker push <my-docker-registry>/nginx-ic/nginx-plus-ingress:2.1.1
=======
   $ docker tag private-registry.nginx.com/nginx-ic/nginx-plus-ingress:2.1.2 <my-docker-registry>/nginx-ic/nginx-plus-ingress:2.1.2
   $ docker push <my-docker-registry>/nginx-ic/nginx-plus-ingress:2.1.2
>>>>>>> 1ee492af
   ```

   or for NGINX App Protect enabled image
   ```
<<<<<<< HEAD
   $ docker tag private-registry.nginx.com/nginx-ic-nap/nginx-plus-ingress:2.1.1 <my-docker-registry>/nginx-ic-nap/nginx-plus-ingress:2.1.1
   $ docker push <my-docker-registry>/nginx-ic-nap/nginx-plus-ingress:2.1.1
=======
   $ docker tag private-registry.nginx.com/nginx-ic-nap/nginx-plus-ingress:2.1.2 <my-docker-registry>/nginx-ic-nap/nginx-plus-ingress:2.1.2
   $ docker push <my-docker-registry>/nginx-ic-nap/nginx-plus-ingress:2.1.2
>>>>>>> 1ee492af
   ```<|MERGE_RESOLUTION|>--- conflicted
+++ resolved
@@ -35,20 +35,12 @@
 2. Use Docker to pull the required image from `private-registry.nginx.com`. Choose the image from the available images listed in the [tech specs guide]({{< relref "technical-specifications#images-with-nginx-plus" >}}).
    For NGINX Plus Ingress Controller, pull from `private-registry.nginx.com/nginx-ic/nginx-plus-ingress`. For example:
    ```
-<<<<<<< HEAD
-   $ docker pull private-registry.nginx.com/nginx-ic/nginx-plus-ingress:2.1.1
-=======
    $ docker pull private-registry.nginx.com/nginx-ic/nginx-plus-ingress:2.1.2
->>>>>>> 1ee492af
    ```
 
    For NGINX Plus Ingress Controller with App Protect, pull from `private-registry.nginx.com/nginx-ic-nap/nginx-plus-ingress`. For example:
    ```
-<<<<<<< HEAD
-   $ docker pull private-registry.nginx.com/nginx-ic-nap/nginx-plus-ingress:2.1.1
-=======
    $ docker pull private-registry.nginx.com/nginx-ic-nap/nginx-plus-ingress:2.1.2
->>>>>>> 1ee492af
    ```
 
    To list the available image tags for the repositories, you can also use the Docker registry API. For example:
@@ -57,17 +49,10 @@
    {
     "name": "nginx-ic/nginx-plus-ingress",
     "tags": [
-<<<<<<< HEAD
-        "2.1.1-alpine",
-        "2.1.1-ot",
-        "2.1.1-ubi",
-        "2.1.1"
-=======
         "2.1.2-alpine",
         "2.1.2-ot",
         "2.1.2-ubi",
         "2.1.2"
->>>>>>> 1ee492af
     ]
     }
 
@@ -75,13 +60,8 @@
    {
     "name": "nginx-ic-nap/nginx-plus-ingress",
     "tags": [
-<<<<<<< HEAD
-        "2.1.1-ubi",
-        "2.1.1"
-=======
         "2.1.2-ubi",
         "2.1.2"
->>>>>>> 1ee492af
     ]
     }
    ```
@@ -92,22 +72,12 @@
    - Replace `<my-docker-registry>` in the examples below with the correct path to your private Docker registry.
 
    ```
-<<<<<<< HEAD
-   $ docker tag private-registry.nginx.com/nginx-ic/nginx-plus-ingress:2.1.1 <my-docker-registry>/nginx-ic/nginx-plus-ingress:2.1.1
-   $ docker push <my-docker-registry>/nginx-ic/nginx-plus-ingress:2.1.1
-=======
    $ docker tag private-registry.nginx.com/nginx-ic/nginx-plus-ingress:2.1.2 <my-docker-registry>/nginx-ic/nginx-plus-ingress:2.1.2
    $ docker push <my-docker-registry>/nginx-ic/nginx-plus-ingress:2.1.2
->>>>>>> 1ee492af
    ```
 
    or for NGINX App Protect enabled image
    ```
-<<<<<<< HEAD
-   $ docker tag private-registry.nginx.com/nginx-ic-nap/nginx-plus-ingress:2.1.1 <my-docker-registry>/nginx-ic-nap/nginx-plus-ingress:2.1.1
-   $ docker push <my-docker-registry>/nginx-ic-nap/nginx-plus-ingress:2.1.1
-=======
    $ docker tag private-registry.nginx.com/nginx-ic-nap/nginx-plus-ingress:2.1.2 <my-docker-registry>/nginx-ic-nap/nginx-plus-ingress:2.1.2
    $ docker push <my-docker-registry>/nginx-ic-nap/nginx-plus-ingress:2.1.2
->>>>>>> 1ee492af
    ```