--- conflicted
+++ resolved
@@ -33,11 +33,7 @@
   type: deployment
   image:
     repository: nginx/nginx-ingress
-<<<<<<< HEAD
-    tag: 2.1.1
-=======
     tag: 2.1.2
->>>>>>> 1ee492af
     pullPolicy: Always
   serviceType: NodePort
   nginxPlus: False
