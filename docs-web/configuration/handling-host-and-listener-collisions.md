--- conflicted
+++ resolved
@@ -72,11 +72,7 @@
 
 It is possible to merge configuration for multiple Ingress resources for the same host. One common use case for this approach is distributing resources across multiple namespaces. See the [Cross-namespace Configuration](/nginx-ingress-controller/configuration/ingress-resources/cross-namespace-configuration/) doc for more information.
 
-<<<<<<< HEAD
-It is *not* possible to merge the configurations for multiple VirtualServer resources for the same host. However, you can split the VirtualServers into multiple VirtualServerRoute resources, which a single VirtualServer can then reference. See the [corresponding example](https://github.com/nginxinc/kubernetes-ingress/tree/v1.11.0/examples-of-custom-resources/cross-namespace-configuration) on GitHub.
-=======
 It is *not* possible to merge the configurations for multiple VirtualServer resources for the same host. However, you can split the VirtualServers into multiple VirtualServerRoute resources, which a single VirtualServer can then reference. See the [corresponding example](https://github.com/nginxinc/kubernetes-ingress/tree/v1.11.1/examples-of-custom-resources/cross-namespace-configuration) on GitHub.
->>>>>>> 32745366
 
 It is *not* possible to merge configuration for multiple TransportServer resources.
 
