# Configuration
This document describes how to configure the NGINX App Protect module
<<<<<<< HEAD
> Check out the complete [NGINX Ingress Controller with App Protect example resources on GitHub](https://github.com/nginxinc/kubernetes-ingress/tree/v1.11.0/examples/appprotect).
=======
> Check out the complete [NGINX Ingress Controller with App Protect example resources on GitHub](https://github.com/nginxinc/kubernetes-ingress/tree/v1.11.1/examples/appprotect).
>>>>>>> 32745366

## Global Configuration

The NGINX Ingress Controller has a set of global configuration parameters that align with those available in the NGINX App Protect module. See [ConfigMap keys](/nginx-ingress-controller/configuration/global-configuration/configmap-resource/#modules) for the complete list. The App Protect parameters use the `app-protect*` prefix.

<<<<<<< HEAD
> Check out the complete [NGINX Ingress Controller with App Protect example resources on GitHub](https://github.com/nginxinc/kubernetes-ingress/tree/v1.11.0/examples/appprotect).
=======
> Check out the complete [NGINX Ingress Controller with App Protect example resources on GitHub](https://github.com/nginxinc/kubernetes-ingress/tree/v1.11.1/examples/appprotect).
>>>>>>> 32745366

## Enable App Protect for an Ingress Resource

You can enable and configure NGINX App Protect on a per-Ingress-resource basis. To do so, you can apply the [App Protect annotations](/nginx-ingress-controller/configuration/ingress-resources/advanced-configuration-with-annotations/#app-protect) to each desired resource.

## App Protect Policies

You can define App Protect policies for your Ingress resources by creating an `APPolicy` [Custom Resource](https://kubernetes.io/docs/concepts/extend-kubernetes/api-extension/custom-resources/).

 > **Note**: The fields `policy.signature-requirements[].minRevisionDatetime` and `policy.signature-requirements[].maxRevisionDatetime` are not currently supported.

 > **Note**: [The Advanced gRPC Protection for Unary Traffic](/nginx-app-protect/configuration/#advanced-grpc-protection-for-unary-traffic) is not currently supported.

To add any [App Protect policy](/nginx-app-protect/policy/#policy) to an Ingress resource:

1. Create an `APPolicy` Custom resource manifest.
2. Add the desired policy to the `spec` field in the `APPolicy` resource.

   > **Note**: The relationship between the Policy JSON and the resource spec is 1:1. If you're defining your resources in YAML, as we do in our examples, you'll need to represent the policy as YAML. The fields must match those in the source JSON exactly in name and level.

  For example, say you want to use the [DataGuard policy](/nginx-app-protect/policy/#data-guard) shown below:

  ```json
  {
      "policy": {
          "name": "dataguard_blocking",
          "template": { "name": "POLICY_TEMPLATE_NGINX_BASE" },
          "applicationLanguage": "utf-8",
          "enforcementMode": "blocking",
          "blocking-settings": {
              "violations": [
                  {
                      "name": "VIOL_DATA_GUARD",
                      "alarm": true,
                      "block": true
                  }
              ]
          },
          "data-guard": {
              "enabled": true,
              "maskData": true,
              "creditCardNumbers": true,
              "usSocialSecurityNumbers": true,
              "enforcementMode": "ignore-urls-in-list",
              "enforcementUrls": []
          }
      }
  }
  ```

  You would create an `APPolicy` resource with the policy defined in the `spec`, as shown below:

  ```yaml
  apiVersion: appprotect.f5.com/v1beta1
  kind: APPolicy
  metadata:
    name: dataguard-blocking
  spec:
    policy:
      name: dataguard_blocking
      template:
        name: POLICY_TEMPLATE_NGINX_BASE
      applicationLanguage: utf-8
      enforcementMode: blocking
      blocking-settings:
        violations:
        - name: VIOL_DATA_GUARD
          alarm: true
          block: true
      data-guard:
        enabled: true
        maskData: true
        creditCardNumbers: true
        usSocialSecurityNumbers: true
        enforcementMode: ignore-urls-in-list
        enforcementUrls: []
  ```

  > Notice how the fields match exactly in name and level. The Ingress Controller will transform the YAML into a valid JSON App Protect policy config.

## App Protect Logs

You can set the [App Protect Log configurations](/nginx-app-protect/nginx-app-protect/troubleshooting/#app-protect-logging-overview) by creating an `APLogConf` [Custom Resource](https://kubernetes.io/docs/concepts/extend-kubernetes/api-extension/custom-resources/).

To add the [App Protect log configurations](/nginx-app-protect/policy/#policy) to an Ingress resource:

1. Create an `APLogConf` Custom resource manifest.
2. Add the desired log configuration to the `spec` field in the `APLogConf` resource.

   > **Note**: The fields from the JSON must be presented in the YAML *exactly* the same, in name and level. The Ingress Controller will transform the YAML into a valid JSON App Protect log config.

For example, say you want to [log state changing requests](nginx-app-protect/troubleshooting/#log-state-changing-requests) for your Ingress resources using App Protect. The App Protect log configuration looks like this:

```json
{
    "filter": {
        "request_type": "all"
    },
    "content": {
        "format": "default",
        "max_request_size": "any",
        "max_message_size": "5k"
    }
}
```

You would add define that config in the `spec` of your `APLogConf` resource as follows:

```yaml
apiVersion: appprotect.f5.com/v1beta1
kind: APLogConf
metadata:
  name: logconf
spec:
  filter:
    request_type: all
  content:
    format: default
    max_request_size: any
    max_message_size: 5k
```
## App Protect User Defined Signatures

You can define App Protect [User Defined Signatures](https://docs.nginx.com/nginx-app-protect/configuration/#user-defined-signature-definitions) for your Ingress resources by creating an `APUserSig` [Custom Resource](https://kubernetes.io/docs/concepts/extend-kubernetes/api-extension/custom-resources/).

 > **Note**: The field `revisionDatetime` is not currently supported.

> **Note**: `APUserSig` resources increase the reload time of NGINX Plus compared with `APPolicy` and `APLogConf` resources. Refer to [NGINX Fails to Start or Reload](/nginx-ingress-controller/app-protect/troubleshooting/#nginx-fails-to-start-or-reload) for more information.

To add the [User Defined Signatures](https://docs.nginx.com/nginx-app-protect/configuration/#user-defined-signature-definitions) to an Ingress resource:

1. Create an `APUserSig` Custom resource manifest.
2. Add the desired User defined signature to the `spec` field in the `APUserSig` resource.

   > **Note**: The fields from the JSON must be presented in the YAML *exactly* the same, in name and level. The Ingress Controller will transform the YAML into a valid JSON App Protect User Defined signature. There is no need to reference the user defined signature resource in the ingress resource.

For example, say you want to create the following user defined signature:

```json
{  "softwareVersion": "15.1.0",
    "tag": "Fruits",
    "signatures": [
      {
      "name": "Apple_medium_acc",
      "rule": "content:\"apple\"; nocase;",
      "signatureType": "request",
      "attackType": {
         "name": "Brute Force Attack"
      },
      "systems": [
         {"name": "Microsoft Windows"},
         {"name": "Unix/Linux"}
                     ],
      "risk": "medium",
      "accuracy": "medium",
      "description": "Medium accuracy user defined signature with tag (Fruits)"
      }
   ]
}
```

You would add that config in the `spec` of your `APUserSig` resource as follows:

```yaml
apiVersion: appprotect.f5.com/v1beta1
kind: APUserSig
metadata:
  name: apple
spec:
  signatures:
  - accuracy: medium
    attackType:
      name: Brute Force Attack
    description: Medium accuracy user defined signature with tag (Fruits)
    name: Apple_medium_acc
    risk: medium
    rule: content:"apple"; nocase;
    signatureType: request
    systems:
    - name: Microsoft Windows
    - name: Unix/Linux
  softwareVersion: 15.1.0
  tag: Fruits
```<|MERGE_RESOLUTION|>--- conflicted
+++ resolved
@@ -1,20 +1,12 @@
 # Configuration
 This document describes how to configure the NGINX App Protect module
-<<<<<<< HEAD
-> Check out the complete [NGINX Ingress Controller with App Protect example resources on GitHub](https://github.com/nginxinc/kubernetes-ingress/tree/v1.11.0/examples/appprotect).
-=======
 > Check out the complete [NGINX Ingress Controller with App Protect example resources on GitHub](https://github.com/nginxinc/kubernetes-ingress/tree/v1.11.1/examples/appprotect).
->>>>>>> 32745366
 
 ## Global Configuration
 
 The NGINX Ingress Controller has a set of global configuration parameters that align with those available in the NGINX App Protect module. See [ConfigMap keys](/nginx-ingress-controller/configuration/global-configuration/configmap-resource/#modules) for the complete list. The App Protect parameters use the `app-protect*` prefix.
 
-<<<<<<< HEAD
-> Check out the complete [NGINX Ingress Controller with App Protect example resources on GitHub](https://github.com/nginxinc/kubernetes-ingress/tree/v1.11.0/examples/appprotect).
-=======
 > Check out the complete [NGINX Ingress Controller with App Protect example resources on GitHub](https://github.com/nginxinc/kubernetes-ingress/tree/v1.11.1/examples/appprotect).
->>>>>>> 32745366
 
 ## Enable App Protect for an Ingress Resource
 
