--- conflicted
+++ resolved
@@ -17,11 +17,7 @@
     spec:
       serviceAccountName: nginx-ingress
       containers:
-<<<<<<< HEAD
-      - image: nginx-plus-ingress:1.11.0
-=======
       - image: nginx-plus-ingress:1.11.1
->>>>>>> 32745366
         imagePullPolicy: IfNotPresent
         name: nginx-plus-ingress
         ports:
