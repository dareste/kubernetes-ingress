---
title: Configuration

description: "This document describes how to configure the NGINX App Protect Dos module."
weight: 1900
doctypes: [""]
toc: true
docs: "DOCS-580"
---

<<<<<<< HEAD
This document describes how to configure the NGINX App Protect Dos module
> Check out the complete [NGINX Ingress Controller with App Protect Dos example resources on GitHub](https://github.com/nginxinc/kubernetes-ingress/tree/v2.1.1/examples/appprotect-dos).
=======
This document describes how to configure the NGINX App Protect DoS module
> Check out the complete [NGINX Ingress Controller with App Protect DoS example resources on GitHub](https://github.com/nginxinc/kubernetes-ingress/tree/v2.1.2/examples/appprotect-dos).
>>>>>>> 1ee492af

## App Protect DoS Configuration

A `DosProtectedResource` is a [Custom Resource](https://kubernetes.io/docs/concepts/extend-kubernetes/api-extension/custom-resources/) that holds the configuration of a collection of protected resources.
An [Ingress](/nginx-ingress-controller/configuration/ingress-resources/basic-configuration), [VirtualServer and VirtualServerRoute](/nginx-ingress-controller/configuration/virtualserver-and-virtualserverroute-resources/) can be protected by specifying a reference to the DosProtectedResource.

1. Create an `DosProtectedResource` Custom resource manifest. As an example:
  ```yaml
apiVersion: appprotectdos.f5.com/v1beta1
kind: DosProtectedResource
metadata:
   name: dos-protected
spec:
   enable: true
   name: "webapp.example.com"
   apDosMonitor:
      uri: "webapp.example.com"
      protocol: "http1"
      timeout: 5
  ```
2. Enable App Protect DoS on an Ingress by adding an annotation on the Ingress. Set the value of the annotation to the qualified identifier(`namespace/name`) of a DosProtectedResource:
  ```yaml
   apiVersion: networking.k8s.io/v1
   kind: Ingress
   metadata:
      name: webapp-ingress
      annotations:
         appprotectdos.f5.com/app-protect-dos-resource: "default/dos-protected"
  ```
3. Enable App Protect DoS on a VirtualServer by setting the `dos` field value to the qualified identifier(`namespace/name`) of a DosProtectedResource:
  ```yaml
apiVersion: k8s.nginx.org/v1
kind: VirtualServer
metadata:
   name: webapp
spec:
   host: webapp.example.com
   upstreams:
      - name: webapp
        service: webapp-svc
        port: 80
   routes:
      - path: /
        dos: dos-protected
        action:
           pass: webapp
  ```

## DoS Policy Configuration

You can configure the policy for DoS by creating an `APDosPolicy` [Custom Resource](https://kubernetes.io/docs/concepts/extend-kubernetes/api-extension/custom-resources/) and specifying the qualified identifier(`namespace/name`) of the `ApDosPolicy` in the `DosProtectedResource`.

For example, say you want to use DoS Policy as shown below:

  ```json
  {
   mitigation_mode: "standard",
   signatures: "on",
   bad_actors: "on",
   automation_tools_detection: "on",
   tls_fingerprint: "on",
}
  ```

You would create an `APDosPolicy` resource with the policy defined in the `spec`, as shown below:

  ```yaml
   apiVersion: appprotectdos.f5.com/v1beta1
   kind: APDosPolicy
   metadata:
      name: dospolicy
   spec:
      mitigation_mode: "standard"
      signatures: "on"
      bad_actors: "on"
      automation_tools_detection: "on"
      tls_fingerprint: "on"
  ```

Then add a reference in the `DosProtectedResrouce` to the `ApDosPolicy`:
  ```yaml
   apiVersion: appprotectdos.f5.com/v1beta1
   kind: DosProtectedResource
   metadata:
      name: dos-protected
   spec:
      enable: true
      name: "my-dos"
      apDosMonitor:
         uri: "webapp.example.com"
      apDosPolicy: "default/dospolicy"
  ```

## App Protect DoS Logs

You can set the [App Protect DoS Log configuration](/nginx-app-protect-dos/logs-overview/types-of-logs/) by creating an `APDosLogConf` [Custom Resource](https://kubernetes.io/docs/concepts/extend-kubernetes/api-extension/custom-resources/) and specifying the qualified identifier(`namespace/name`) of the `ApDosLogConf` in the `DosProtectedResource`.

For example, say you want to log state changing requests for your Ingress resources using App Protect DoS. The App Protect DoS log configuration looks like this:

```json
{
    "filter": {
        "request_type": "all"
    },
    "content": {
        "format": "default",
        "max_request_size": "any",
        "max_message_size": "64k"
    }
}
```

You would add that config in the `spec` of your `APDosLogConf` resource as follows:

```yaml
apiVersion: appprotectdos.f5.com/v1beta1
kind: APDosLogConf
metadata:
   name: doslogconf
spec:
   content:
      format: splunk
      max_message_size: 64k
   filter:
      traffic-mitigation-stats: all
      bad-actors: top 10
      attack-signatures: top 10
```

Then add a reference in the `DosProtectedResource` to the `APDosLogConf`:
  ```yaml
   apiVersion: appprotectdos.f5.com/v1beta1
   kind: DosProtectedResource
   metadata:
      name: dos-protected
   spec:
      enable: true
      name: "my-dos"
      apDosMonitor:
         uri: "webapp.example.com"
      dosSecurityLog:
         enable: true
         apDosLogConf: "doslogconf"
         dosLogDest: "syslog-svc.default.svc.cluster.local:514"
  ```
## Global Configuration

The NGINX Ingress Controller has a set of global configuration parameters that align with those available in the NGINX App Protect DoS module. See [ConfigMap keys](/nginx-ingress-controller/configuration/global-configuration/configmap-resource/#modules) for the complete list. The App Protect parameters use the `app-protect-dos*` prefix.<|MERGE_RESOLUTION|>--- conflicted
+++ resolved
@@ -8,13 +8,8 @@
 docs: "DOCS-580"
 ---
 
-<<<<<<< HEAD
-This document describes how to configure the NGINX App Protect Dos module
-> Check out the complete [NGINX Ingress Controller with App Protect Dos example resources on GitHub](https://github.com/nginxinc/kubernetes-ingress/tree/v2.1.1/examples/appprotect-dos).
-=======
 This document describes how to configure the NGINX App Protect DoS module
 > Check out the complete [NGINX Ingress Controller with App Protect DoS example resources on GitHub](https://github.com/nginxinc/kubernetes-ingress/tree/v2.1.2/examples/appprotect-dos).
->>>>>>> 1ee492af
 
 ## App Protect DoS Configuration
 
