apiVersion: apps/v1
kind: Deployment
metadata:
  name: nginx-ingress
  namespace: nginx-ingress
spec:
  replicas: 1
  selector:
    matchLabels:
      app: nginx-ingress
  template:
    metadata:
      labels:
        app: nginx-ingress
     #annotations:
       #prometheus.io/scrape: "true"
       #prometheus.io/port: "9113"
       #prometheus.io/scheme: http
    spec:
      serviceAccountName: nginx-ingress
      containers:
<<<<<<< HEAD
      - image: nginx-plus-ingress:2.1.1
=======
      - image: nginx-plus-ingress:2.1.2
>>>>>>> 1ee492af
        imagePullPolicy: IfNotPresent
        name: nginx-plus-ingress
        ports:
        - name: http
          containerPort: 80
        - name: https
          containerPort: 443
        - name: readiness-port
          containerPort: 8081
        - name: prometheus
          containerPort: 9113
        readinessProbe:
          httpGet:
            path: /nginx-ready
            port: readiness-port
          periodSeconds: 1
        securityContext:
          allowPrivilegeEscalation: true
          runAsUser: 101 #nginx
          capabilities:
            drop:
            - ALL
            add:
            - NET_BIND_SERVICE
        env:
        - name: POD_NAMESPACE
          valueFrom:
            fieldRef:
              fieldPath: metadata.namespace
        - name: POD_NAME
          valueFrom:
            fieldRef:
              fieldPath: metadata.name
        args:
          - -nginx-plus
          - -nginx-configmaps=$(POD_NAMESPACE)/nginx-config
          - -default-server-tls-secret=$(POD_NAMESPACE)/default-server-secret
         #- -enable-app-protect
         #- -enable-app-protect-dos
         #- -v=3 # Enables extensive logging. Useful for troubleshooting.
         #- -report-ingress-status
         #- -external-service=nginx-ingress
         #- -enable-prometheus-metrics
         #- -global-configuration=$(POD_NAMESPACE)/nginx-configuration<|MERGE_RESOLUTION|>--- conflicted
+++ resolved
@@ -19,11 +19,7 @@
     spec:
       serviceAccountName: nginx-ingress
       containers:
-<<<<<<< HEAD
-      - image: nginx-plus-ingress:2.1.1
-=======
       - image: nginx-plus-ingress:2.1.2
->>>>>>> 1ee492af
         imagePullPolicy: IfNotPresent
         name: nginx-plus-ingress
         ports:
